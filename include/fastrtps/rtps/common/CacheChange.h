/*************************************************************************
 * Copyright (c) 2014 eProsima. All rights reserved.
 *
 * This copy of eProsima Fast RTPS is licensed to you under the terms described in the
 * FASTRTPS_LIBRARY_LICENSE file included in this distribution.
 *
 *************************************************************************/

/**
 * @file CacheChange.h
 */

#ifndef CACHECHANGE_H_
#define CACHECHANGE_H_

#include "Types.h"
#include "WriteParams.h"
#include "SerializedPayload.h"
#include "Time_t.h"
#include "InstanceHandle.h"
//#include "DataFragment.h"

namespace eprosima
{
    namespace fastrtps
    {
        namespace rtps
        {


            /**
             * @enum ChangeKind_t, different types of CacheChange_t.
             * @ingroup COMMON_MODULE
             */
#if defined(_WIN32)
            enum RTPS_DllAPI ChangeKind_t{
#else
                enum ChangeKind_t{
#endif
                    ALIVE,                //!< ALIVE
                    NOT_ALIVE_DISPOSED,   //!< NOT_ALIVE_DISPOSED
                    NOT_ALIVE_UNREGISTERED,//!< NOT_ALIVE_UNREGISTERED
                    NOT_ALIVE_DISPOSED_UNREGISTERED //!<NOT_ALIVE_DISPOSED_UNREGISTERED
                };

enum ChangeFragmentStatus_t
{
	NOT_PRESENT = 0,
	PRESENT = 1
};

<<<<<<< HEAD
/**
 * Structure CacheChange_t, contains information on a specific CacheChange.
 * @ingroup COMMON_MODULE
 */
struct RTPS_DllAPI CacheChange_t{
	//!Kind of change, default value ALIVE.
	ChangeKind_t kind;
	//!GUID_t of the writer that generated this change.
	GUID_t writerGUID;
	//!Handle of the data associated wiht this change.
	InstanceHandle_t instanceHandle;
	//!SequenceNumber of the change
	SequenceNumber_t sequenceNumber;
	//!Serialized Payload associated with the change.
	SerializedPayload_t serializedPayload;
	//!Indicates if the cache has been read (only used in READERS)
	bool isRead;
	//!Source TimeStamp (only used in Readers)
	Time_t sourceTimestamp;

    WriteParams write_params;
    bool is_untyped_;
	
	//!Default constructor.
	CacheChange_t():
		kind(ALIVE),
		isRead(false),
		is_untyped_(true),
		dataFragments(new std::vector<uint32_t>()),
		fragment_size(0)
	{
	}
	
	/**
	* Constructor with payload size
	* @param payload_size Serialized payload size
	*/
    // TODO Check pass uint32_t to serializedPayload that needs int16_t.
	CacheChange_t(uint32_t payload_size, bool is_untyped = false):
		kind(ALIVE),
		serializedPayload(payload_size),
		isRead(false),
		is_untyped_(is_untyped),
		dataFragments(new std::vector<uint32_t>()),
		fragment_size(0)
	{
	}

	/*!
	 * Copy a different change into this one. All the elements are copied, included the data, allocating new memory.
	 * @param[in] ch_ptr Pointer to the change.
	 * @return True if correct.
	 */
	bool copy(CacheChange_t* ch_ptr)
	{
		kind = ch_ptr->kind;
		writerGUID = ch_ptr->writerGUID;
		instanceHandle = ch_ptr->instanceHandle;
		sequenceNumber = ch_ptr->sequenceNumber;
		sourceTimestamp = ch_ptr->sourceTimestamp;
		write_params = ch_ptr->write_params;

		bool ret = serializedPayload.copy(&ch_ptr->serializedPayload, (ch_ptr->is_untyped_ ? false : true));

		setFragmentSize(ch_ptr->fragment_size);
		dataFragments->assign(ch_ptr->dataFragments->begin(), ch_ptr->dataFragments->end());

		return ret;
	}

	void copy_not_memcpy(CacheChange_t* ch_ptr)
	{
		kind = ch_ptr->kind;
		writerGUID = ch_ptr->writerGUID;
		instanceHandle = ch_ptr->instanceHandle;
		sequenceNumber = ch_ptr->sequenceNumber;
		sourceTimestamp = ch_ptr->sourceTimestamp;
		write_params = ch_ptr->write_params;

		// Copy certain values from serializedPayload
		serializedPayload.encapsulation = ch_ptr->serializedPayload.encapsulation;
	}

	~CacheChange_t(){
		if (dataFragments)
			delete dataFragments;
	}

	uint32_t getFragmentCount() const
    { 
		return (uint32_t)dataFragments->size();
	}

	std::vector<uint32_t>* getDataFragments() { return dataFragments; }

	uint16_t getFragmentSize() const { return fragment_size; }

	void setFragmentSize(uint16_t fragment_size) {
		this->fragment_size = fragment_size;

		if (fragment_size == 0) {
			dataFragments->clear();
		} 
        else
        {
            //TODO Mirar si cuando se compatibilice con RTI funciona el calculo, porque ellos
            //en el sampleSize incluyen el padding.
            uint32_t size = (serializedPayload.length + fragment_size - 1) / fragment_size;
            dataFragments->assign(size, ChangeFragmentStatus_t::NOT_PRESENT);
		}
	}


private:

	// Data fragments
	std::vector<uint32_t>* dataFragments;
	
	// Fragment size
	uint16_t fragment_size;
};

#ifndef DOXYGEN_SHOULD_SKIP_THIS_PUBLIC

/**
* Enum ChangeForReaderStatus_t, possible states for a CacheChange_t in a ReaderProxy.
*  @ingroup COMMON_MODULE
*/
enum ChangeForReaderStatus_t{
	UNSENT = 0,        //!< UNSENT
	UNACKNOWLEDGED = 1,//!< UNACKNOWLEDGED
	REQUESTED = 2,     //!< REQUESTED
	ACKNOWLEDGED = 3,  //!< ACKNOWLEDGED
	UNDERWAY = 4       //!< UNDERWAY
};
/**
* Enum ChangeFromWriterStatus_t, possible states for a CacheChange_t in a WriterProxy.
*  @ingroup COMMON_MODULE
*/
enum ChangeFromWriterStatus_t{
	UNKNOWN = 0,
	MISSING = 1,
	//REQUESTED_WITH_NACK,
	RECEIVED = 2,
	LOST = 3
};

/**
 * Struct ChangeForReader_t used to represent the state of a specific change with respect to a specific reader, as well as its relevance.
 *  @ingroup COMMON_MODULE
 */
 class ChangeForReader_t{
 public:
	 ChangeForReader_t():status(UNSENT),is_relevant(true),m_isValid(false),change(NULL){};
	 virtual ~ChangeForReader_t(){};
	 //!Status
	 ChangeForReaderStatus_t status;
	 //!Boolean specifying if this change is relevant
	bool is_relevant;
	//!Sequence number
	SequenceNumber_t seqNum;
	 /**
	 * Get the cache change
	 * @return Cache change
	 */
	CacheChange_t* getChange()
	{
		return change;
	}
	 /**
	 * Set the cache change
	 * @param a_change Cache change
	 */
	bool setChange(CacheChange_t* a_change)
	{
		m_isValid = true;
		seqNum = a_change->sequenceNumber;
		change = a_change;
		return true;
	}
	
	 //! Set change as not valid
	void notValid()
	{
		is_relevant = false;
		m_isValid = false;
		change = NULL;
	}
	
	//! Set change as valid
	bool isValid()
	{
		return m_isValid;
	}
 private:
	bool m_isValid;
	CacheChange_t* change;
};
=======
                /**
                 * Structure CacheChange_t, contains information on a specific CacheChange.
                 * @ingroup COMMON_MODULE
                 */
                struct RTPS_DllAPI CacheChange_t{
                    //!Kind of change, default value ALIVE.
                    ChangeKind_t kind;
                    //!GUID_t of the writer that generated this change.
                    GUID_t writerGUID;
                    //!Handle of the data associated wiht this change.
                    InstanceHandle_t instanceHandle;
                    //!SequenceNumber of the change
                    SequenceNumber_t sequenceNumber;
                    //!Serialized Payload associated with the change.
                    SerializedPayload_t serializedPayload;
                    //!Indicates if the cache has been read (only used in READERS)
                    bool isRead;
                    //!Source TimeStamp (only used in Readers)
                    Time_t sourceTimestamp;

                    WriteParams write_params;
                    bool is_untyped_;

                    //!Default constructor.
                    CacheChange_t():
                        kind(ALIVE),
                        isRead(false),
                        is_untyped_(true)
                    {

                    }

                    /**
                     * Constructor with payload size
                     * @param payload_size Serialized payload size
                     */
                    // TODO Check pass uint32_t to serializedPayload that needs int16_t.
                    CacheChange_t(uint32_t payload_size, bool is_untyped = false):
                        kind(ALIVE),
                        serializedPayload((uint16_t)payload_size),
                        isRead(false),
                        is_untyped_(is_untyped)
                    {

                    }
                    /*!
                     * Copy a different change into this one. All the elements are copied, included the data, allocating new memory.
                     * @param[in] ch_ptr Pointer to the change.
                     * @return True if correct.
                     */
                    bool copy(CacheChange_t* ch_ptr)
                    {
                        kind = ch_ptr->kind;
                        writerGUID = ch_ptr->writerGUID;
                        instanceHandle = ch_ptr->instanceHandle;
                        sequenceNumber = ch_ptr->sequenceNumber;
                        sourceTimestamp = ch_ptr->sourceTimestamp;
                        write_params = ch_ptr->write_params;
                        return serializedPayload.copy(&ch_ptr->serializedPayload, (ch_ptr->is_untyped_ ? false : true));
                    }
                    ~CacheChange_t(){

                    }
                };

#ifndef DOXYGEN_SHOULD_SKIP_THIS_PUBLIC

                /**
                 * Enum ChangeForReaderStatus_t, possible states for a CacheChange_t in a ReaderProxy.
                 *  @ingroup COMMON_MODULE
                 */
                enum ChangeForReaderStatus_t{
                    UNSENT = 0,        //!< UNSENT
                    UNACKNOWLEDGED = 1,//!< UNACKNOWLEDGED
                    REQUESTED = 2,     //!< REQUESTED
                    ACKNOWLEDGED = 3,  //!< ACKNOWLEDGED
                    UNDERWAY = 4       //!< UNDERWAY
                };
                /**
                 * Enum ChangeFromWriterStatus_t, possible states for a CacheChange_t in a WriterProxy.
                 *  @ingroup COMMON_MODULE
                 */
                enum ChangeFromWriterStatus_t{
                    UNKNOWN = 0,
                    MISSING = 1,
                    //REQUESTED_WITH_NACK,
                    RECEIVED = 2,
                    LOST = 3
                };



                /**
                 * Struct ChangeForReader_t used to represent the state of a specific change with respect to a specific reader, as well as its relevance.
                 *  @ingroup COMMON_MODULE
                 */
                class ChangeForReader_t
                {
                    friend struct ChangeForReaderCmp;
>>>>>>> ab193617

                    public:

                        ChangeForReader_t() : status_(UNSENT), is_relevant_(true),
                        change_(nullptr)
                        {
                        }

                        ChangeForReader_t(const ChangeForReader_t& ch) : status_(ch.status_),
                        is_relevant_(ch.is_relevant_), seq_num_(ch.seq_num_), change_(ch.change_)
                        {
                        }

                        ChangeForReader_t(const CacheChange_t* change) : status_(UNSENT),
                        is_relevant_(true), seq_num_(change->sequenceNumber), change_(change)
                        {
                        }

                        ChangeForReader_t(const SequenceNumber_t& seq_num) : status_(UNSENT),
                        is_relevant_(true), seq_num_(seq_num), change_(nullptr)
                        {
                        }

                        ~ChangeForReader_t(){}

                        ChangeForReader_t& operator=(const ChangeForReader_t& ch)
                        {
                            status_ = ch.status_;
                            is_relevant_ = ch.is_relevant_;
                            seq_num_ = ch.seq_num_;
                            change_ = ch.change_;
                            return *this;
                        }

                        /**
                         * Get the cache change
                         * @return Cache change
                         */
                        const CacheChange_t* getChange() const
                        {
                            return change_;
                        }

                        void setStatus(const ChangeForReaderStatus_t status)
                        {
                            status_ = status;
                        }

                        ChangeForReaderStatus_t getStatus() const
                        {
                            return status_;
                        }

                        void setRelevance(const bool relevance)
                        {
                            is_relevant_ = relevance;
                        }

                        bool isRelevant() const
                        {
                            return is_relevant_;
                        }

                        const SequenceNumber_t getSequenceNumber() const
                        {
                            return seq_num_;
                        }
                        
                        /**
                         * Set the cache change
                         * @param a_change Cache change
                         */
                        //TODO Remove
                        /*bool setChange(const CacheChange_t* a_change)
                        {
                            m_isValid = true;
                            seq_num_ = a_change->sequenceNumber;
                            change = a_change;
                            return true;
                        }*/

                        //! Set change as not valid
                        void notValid()
                        {
                            is_relevant_ = false;
                            change_ = nullptr;
                        }

                        //! Set change as valid
                        bool isValid() const
                        {
                            return change_ != nullptr;
                        }

                    private:

                        //!Status
                        ChangeForReaderStatus_t status_;

                        //!Boolean specifying if this change is relevant
                        bool is_relevant_;

                        //!Sequence number
                        SequenceNumber_t seq_num_;

                        const CacheChange_t* change_;
                };

                struct ChangeForReaderCmp
                {
                    bool operator()(const ChangeForReader_t& a, const ChangeForReader_t& b) const
                    {
                        return a.seq_num_ < b.seq_num_;
                    }
                };

                /**
                 * Struct ChangeFromWriter_t used to indicate the state of a specific change with respect to a specific writer, as well as its relevance.
                 *  @ingroup COMMON_MODULE
                 */
                class ChangeFromWriter_t
                {
                    public:
                        ChangeFromWriter_t():status(UNKNOWN),is_relevant(true),m_isValid(false),change(NULL)
                    {

                    }
                        virtual ~ChangeFromWriter_t(){};
                        //!Status
                        ChangeFromWriterStatus_t status;
                        //!Boolean specifying if this change is relevant
                        bool is_relevant;
                        //!Sequence number
                        SequenceNumber_t seqNum;
                        /**
                         * Get the cache change
                         * @return Cache change
                         */
                        CacheChange_t* getChange()
                        {
                            return change;
                        }
                        /**
                         * Set the cache change
                         * @param a_change Cache change
                         */
                        bool setChange(CacheChange_t* a_change)
                        {
                            m_isValid = true;
                            seqNum = a_change->sequenceNumber;
                            change = a_change;
                            return true;
                        }
                        //! Set change as not valid
                        void notValid()
                        {
                            is_relevant = false;
                            m_isValid = false;
                            change = NULL;
                        }
                        //! Set change as valid
                        bool isValid()
                        {
                            return m_isValid;
                        }
                    private:
                        bool m_isValid;
                        CacheChange_t* change;

                };

#endif

<<<<<<< HEAD
}
}
}
=======

            }
        }
    }
>>>>>>> ab193617

#endif /* CACHECHANGE_H_ */<|MERGE_RESOLUTION|>--- conflicted
+++ resolved
@@ -26,8 +26,6 @@
     {
         namespace rtps
         {
-
-
             /**
              * @enum ChangeKind_t, different types of CacheChange_t.
              * @ingroup COMMON_MODULE
@@ -35,502 +33,347 @@
 #if defined(_WIN32)
             enum RTPS_DllAPI ChangeKind_t{
 #else
-                enum ChangeKind_t{
+            enum ChangeKind_t{
 #endif
-                    ALIVE,                //!< ALIVE
-                    NOT_ALIVE_DISPOSED,   //!< NOT_ALIVE_DISPOSED
-                    NOT_ALIVE_UNREGISTERED,//!< NOT_ALIVE_UNREGISTERED
-                    NOT_ALIVE_DISPOSED_UNREGISTERED //!<NOT_ALIVE_DISPOSED_UNREGISTERED
-                };
-
-enum ChangeFragmentStatus_t
-{
-	NOT_PRESENT = 0,
-	PRESENT = 1
-};
-
-<<<<<<< HEAD
-/**
- * Structure CacheChange_t, contains information on a specific CacheChange.
- * @ingroup COMMON_MODULE
- */
-struct RTPS_DllAPI CacheChange_t{
-	//!Kind of change, default value ALIVE.
-	ChangeKind_t kind;
-	//!GUID_t of the writer that generated this change.
-	GUID_t writerGUID;
-	//!Handle of the data associated wiht this change.
-	InstanceHandle_t instanceHandle;
-	//!SequenceNumber of the change
-	SequenceNumber_t sequenceNumber;
-	//!Serialized Payload associated with the change.
-	SerializedPayload_t serializedPayload;
-	//!Indicates if the cache has been read (only used in READERS)
-	bool isRead;
-	//!Source TimeStamp (only used in Readers)
-	Time_t sourceTimestamp;
-
-    WriteParams write_params;
-    bool is_untyped_;
-	
-	//!Default constructor.
-	CacheChange_t():
-		kind(ALIVE),
-		isRead(false),
-		is_untyped_(true),
-		dataFragments(new std::vector<uint32_t>()),
-		fragment_size(0)
-	{
-	}
-	
-	/**
-	* Constructor with payload size
-	* @param payload_size Serialized payload size
-	*/
-    // TODO Check pass uint32_t to serializedPayload that needs int16_t.
-	CacheChange_t(uint32_t payload_size, bool is_untyped = false):
-		kind(ALIVE),
-		serializedPayload(payload_size),
-		isRead(false),
-		is_untyped_(is_untyped),
-		dataFragments(new std::vector<uint32_t>()),
-		fragment_size(0)
-	{
-	}
-
-	/*!
-	 * Copy a different change into this one. All the elements are copied, included the data, allocating new memory.
-	 * @param[in] ch_ptr Pointer to the change.
-	 * @return True if correct.
-	 */
-	bool copy(CacheChange_t* ch_ptr)
-	{
-		kind = ch_ptr->kind;
-		writerGUID = ch_ptr->writerGUID;
-		instanceHandle = ch_ptr->instanceHandle;
-		sequenceNumber = ch_ptr->sequenceNumber;
-		sourceTimestamp = ch_ptr->sourceTimestamp;
-		write_params = ch_ptr->write_params;
-
-		bool ret = serializedPayload.copy(&ch_ptr->serializedPayload, (ch_ptr->is_untyped_ ? false : true));
-
-		setFragmentSize(ch_ptr->fragment_size);
-		dataFragments->assign(ch_ptr->dataFragments->begin(), ch_ptr->dataFragments->end());
-
-		return ret;
-	}
-
-	void copy_not_memcpy(CacheChange_t* ch_ptr)
-	{
-		kind = ch_ptr->kind;
-		writerGUID = ch_ptr->writerGUID;
-		instanceHandle = ch_ptr->instanceHandle;
-		sequenceNumber = ch_ptr->sequenceNumber;
-		sourceTimestamp = ch_ptr->sourceTimestamp;
-		write_params = ch_ptr->write_params;
-
-		// Copy certain values from serializedPayload
-		serializedPayload.encapsulation = ch_ptr->serializedPayload.encapsulation;
-	}
-
-	~CacheChange_t(){
-		if (dataFragments)
-			delete dataFragments;
-	}
-
-	uint32_t getFragmentCount() const
-    { 
-		return (uint32_t)dataFragments->size();
-	}
-
-	std::vector<uint32_t>* getDataFragments() { return dataFragments; }
-
-	uint16_t getFragmentSize() const { return fragment_size; }
-
-	void setFragmentSize(uint16_t fragment_size) {
-		this->fragment_size = fragment_size;
-
-		if (fragment_size == 0) {
-			dataFragments->clear();
-		} 
-        else
-        {
-            //TODO Mirar si cuando se compatibilice con RTI funciona el calculo, porque ellos
-            //en el sampleSize incluyen el padding.
-            uint32_t size = (serializedPayload.length + fragment_size - 1) / fragment_size;
-            dataFragments->assign(size, ChangeFragmentStatus_t::NOT_PRESENT);
-		}
-	}
-
-
-private:
-
-	// Data fragments
-	std::vector<uint32_t>* dataFragments;
-	
-	// Fragment size
-	uint16_t fragment_size;
-};
+                ALIVE,                //!< ALIVE
+                NOT_ALIVE_DISPOSED,   //!< NOT_ALIVE_DISPOSED
+                NOT_ALIVE_UNREGISTERED,//!< NOT_ALIVE_UNREGISTERED
+                NOT_ALIVE_DISPOSED_UNREGISTERED //!<NOT_ALIVE_DISPOSED_UNREGISTERED
+            };
+
+            enum ChangeFragmentStatus_t
+            {
+                NOT_PRESENT = 0,
+                PRESENT = 1
+            };
+
+            /**
+             * Structure CacheChange_t, contains information on a specific CacheChange.
+             * @ingroup COMMON_MODULE
+             */
+            struct RTPS_DllAPI CacheChange_t{
+                //!Kind of change, default value ALIVE.
+                ChangeKind_t kind;
+                //!GUID_t of the writer that generated this change.
+                GUID_t writerGUID;
+                //!Handle of the data associated wiht this change.
+                InstanceHandle_t instanceHandle;
+                //!SequenceNumber of the change
+                SequenceNumber_t sequenceNumber;
+                //!Serialized Payload associated with the change.
+                SerializedPayload_t serializedPayload;
+                //!Indicates if the cache has been read (only used in READERS)
+                bool isRead;
+                //!Source TimeStamp (only used in Readers)
+                Time_t sourceTimestamp;
+
+                WriteParams write_params;
+                bool is_untyped_;
+
+                //!Default constructor.
+                CacheChange_t():
+                    kind(ALIVE),
+                    isRead(false),
+                    is_untyped_(true),
+                    dataFragments(new std::vector<uint32_t>()),
+                    fragment_size(0)
+                {
+                }
+
+                /**
+                 * Constructor with payload size
+                 * @param payload_size Serialized payload size
+                 */
+                // TODO Check pass uint32_t to serializedPayload that needs int16_t.
+                CacheChange_t(uint32_t payload_size, bool is_untyped = false):
+                    kind(ALIVE),
+                    serializedPayload((uint16_t)payload_size),
+                    isRead(false),
+                    is_untyped_(is_untyped),
+                    dataFragments(new std::vector<uint32_t>()),
+                    fragment_size(0)
+                {
+                }
+
+                /*!
+                 * Copy a different change into this one. All the elements are copied, included the data, allocating new memory.
+                 * @param[in] ch_ptr Pointer to the change.
+                 * @return True if correct.
+                 */
+                bool copy(CacheChange_t* ch_ptr)
+                {
+                    kind = ch_ptr->kind;
+                    writerGUID = ch_ptr->writerGUID;
+                    instanceHandle = ch_ptr->instanceHandle;
+                    sequenceNumber = ch_ptr->sequenceNumber;
+                    sourceTimestamp = ch_ptr->sourceTimestamp;
+                    write_params = ch_ptr->write_params;
+
+                    bool ret = serializedPayload.copy(&ch_ptr->serializedPayload, (ch_ptr->is_untyped_ ? false : true));
+
+                    setFragmentSize(ch_ptr->fragment_size);
+                    dataFragments->assign(ch_ptr->dataFragments->begin(), ch_ptr->dataFragments->end());
+
+                    return ret;
+                }
+
+                void copy_not_memcpy(CacheChange_t* ch_ptr)
+                {
+                    kind = ch_ptr->kind;
+                    writerGUID = ch_ptr->writerGUID;
+                    instanceHandle = ch_ptr->instanceHandle;
+                    sequenceNumber = ch_ptr->sequenceNumber;
+                    sourceTimestamp = ch_ptr->sourceTimestamp;
+                    write_params = ch_ptr->write_params;
+
+                    // Copy certain values from serializedPayload
+                    serializedPayload.encapsulation = ch_ptr->serializedPayload.encapsulation;
+                }
+
+                ~CacheChange_t(){
+                    if (dataFragments)
+                        delete dataFragments;
+                }
+
+                uint32_t getFragmentCount() const
+                { 
+                    return (uint32_t)dataFragments->size();
+                }
+
+                std::vector<uint32_t>* getDataFragments() { return dataFragments; }
+
+                uint16_t getFragmentSize() const { return fragment_size; }
+
+                void setFragmentSize(uint16_t fragment_size) {
+                    this->fragment_size = fragment_size;
+
+                    if (fragment_size == 0) {
+                        dataFragments->clear();
+                    } 
+                    else
+                    {
+                        //TODO Mirar si cuando se compatibilice con RTI funciona el calculo, porque ellos
+                        //en el sampleSize incluyen el padding.
+                        uint32_t size = (serializedPayload.length + fragment_size - 1) / fragment_size;
+                        dataFragments->assign(size, ChangeFragmentStatus_t::NOT_PRESENT);
+                    }
+                }
+
+
+                private:
+
+                // Data fragments
+                std::vector<uint32_t>* dataFragments;
+
+                // Fragment size
+                uint16_t fragment_size;
+            };
 
 #ifndef DOXYGEN_SHOULD_SKIP_THIS_PUBLIC
 
-/**
-* Enum ChangeForReaderStatus_t, possible states for a CacheChange_t in a ReaderProxy.
-*  @ingroup COMMON_MODULE
-*/
-enum ChangeForReaderStatus_t{
-	UNSENT = 0,        //!< UNSENT
-	UNACKNOWLEDGED = 1,//!< UNACKNOWLEDGED
-	REQUESTED = 2,     //!< REQUESTED
-	ACKNOWLEDGED = 3,  //!< ACKNOWLEDGED
-	UNDERWAY = 4       //!< UNDERWAY
-};
-/**
-* Enum ChangeFromWriterStatus_t, possible states for a CacheChange_t in a WriterProxy.
-*  @ingroup COMMON_MODULE
-*/
-enum ChangeFromWriterStatus_t{
-	UNKNOWN = 0,
-	MISSING = 1,
-	//REQUESTED_WITH_NACK,
-	RECEIVED = 2,
-	LOST = 3
-};
-
-/**
- * Struct ChangeForReader_t used to represent the state of a specific change with respect to a specific reader, as well as its relevance.
- *  @ingroup COMMON_MODULE
- */
- class ChangeForReader_t{
- public:
-	 ChangeForReader_t():status(UNSENT),is_relevant(true),m_isValid(false),change(NULL){};
-	 virtual ~ChangeForReader_t(){};
-	 //!Status
-	 ChangeForReaderStatus_t status;
-	 //!Boolean specifying if this change is relevant
-	bool is_relevant;
-	//!Sequence number
-	SequenceNumber_t seqNum;
-	 /**
-	 * Get the cache change
-	 * @return Cache change
-	 */
-	CacheChange_t* getChange()
-	{
-		return change;
-	}
-	 /**
-	 * Set the cache change
-	 * @param a_change Cache change
-	 */
-	bool setChange(CacheChange_t* a_change)
-	{
-		m_isValid = true;
-		seqNum = a_change->sequenceNumber;
-		change = a_change;
-		return true;
-	}
-	
-	 //! Set change as not valid
-	void notValid()
-	{
-		is_relevant = false;
-		m_isValid = false;
-		change = NULL;
-	}
-	
-	//! Set change as valid
-	bool isValid()
-	{
-		return m_isValid;
-	}
- private:
-	bool m_isValid;
-	CacheChange_t* change;
-};
-=======
-                /**
-                 * Structure CacheChange_t, contains information on a specific CacheChange.
-                 * @ingroup COMMON_MODULE
-                 */
-                struct RTPS_DllAPI CacheChange_t{
-                    //!Kind of change, default value ALIVE.
-                    ChangeKind_t kind;
-                    //!GUID_t of the writer that generated this change.
-                    GUID_t writerGUID;
-                    //!Handle of the data associated wiht this change.
-                    InstanceHandle_t instanceHandle;
-                    //!SequenceNumber of the change
-                    SequenceNumber_t sequenceNumber;
-                    //!Serialized Payload associated with the change.
-                    SerializedPayload_t serializedPayload;
-                    //!Indicates if the cache has been read (only used in READERS)
-                    bool isRead;
-                    //!Source TimeStamp (only used in Readers)
-                    Time_t sourceTimestamp;
-
-                    WriteParams write_params;
-                    bool is_untyped_;
-
-                    //!Default constructor.
-                    CacheChange_t():
-                        kind(ALIVE),
-                        isRead(false),
-                        is_untyped_(true)
-                    {
-
-                    }
-
-                    /**
-                     * Constructor with payload size
-                     * @param payload_size Serialized payload size
-                     */
-                    // TODO Check pass uint32_t to serializedPayload that needs int16_t.
-                    CacheChange_t(uint32_t payload_size, bool is_untyped = false):
-                        kind(ALIVE),
-                        serializedPayload((uint16_t)payload_size),
-                        isRead(false),
-                        is_untyped_(is_untyped)
-                    {
-
-                    }
-                    /*!
-                     * Copy a different change into this one. All the elements are copied, included the data, allocating new memory.
-                     * @param[in] ch_ptr Pointer to the change.
-                     * @return True if correct.
-                     */
-                    bool copy(CacheChange_t* ch_ptr)
-                    {
-                        kind = ch_ptr->kind;
-                        writerGUID = ch_ptr->writerGUID;
-                        instanceHandle = ch_ptr->instanceHandle;
-                        sequenceNumber = ch_ptr->sequenceNumber;
-                        sourceTimestamp = ch_ptr->sourceTimestamp;
-                        write_params = ch_ptr->write_params;
-                        return serializedPayload.copy(&ch_ptr->serializedPayload, (ch_ptr->is_untyped_ ? false : true));
-                    }
-                    ~CacheChange_t(){
-
-                    }
-                };
-
-#ifndef DOXYGEN_SHOULD_SKIP_THIS_PUBLIC
-
-                /**
-                 * Enum ChangeForReaderStatus_t, possible states for a CacheChange_t in a ReaderProxy.
-                 *  @ingroup COMMON_MODULE
-                 */
-                enum ChangeForReaderStatus_t{
-                    UNSENT = 0,        //!< UNSENT
-                    UNACKNOWLEDGED = 1,//!< UNACKNOWLEDGED
-                    REQUESTED = 2,     //!< REQUESTED
-                    ACKNOWLEDGED = 3,  //!< ACKNOWLEDGED
-                    UNDERWAY = 4       //!< UNDERWAY
-                };
-                /**
-                 * Enum ChangeFromWriterStatus_t, possible states for a CacheChange_t in a WriterProxy.
-                 *  @ingroup COMMON_MODULE
-                 */
-                enum ChangeFromWriterStatus_t{
-                    UNKNOWN = 0,
-                    MISSING = 1,
-                    //REQUESTED_WITH_NACK,
-                    RECEIVED = 2,
-                    LOST = 3
-                };
-
-
-
-                /**
-                 * Struct ChangeForReader_t used to represent the state of a specific change with respect to a specific reader, as well as its relevance.
-                 *  @ingroup COMMON_MODULE
-                 */
-                class ChangeForReader_t
-                {
-                    friend struct ChangeForReaderCmp;
->>>>>>> ab193617
-
-                    public:
-
-                        ChangeForReader_t() : status_(UNSENT), is_relevant_(true),
-                        change_(nullptr)
-                        {
-                        }
-
-                        ChangeForReader_t(const ChangeForReader_t& ch) : status_(ch.status_),
-                        is_relevant_(ch.is_relevant_), seq_num_(ch.seq_num_), change_(ch.change_)
-                        {
-                        }
-
-                        ChangeForReader_t(const CacheChange_t* change) : status_(UNSENT),
-                        is_relevant_(true), seq_num_(change->sequenceNumber), change_(change)
-                        {
-                        }
-
-                        ChangeForReader_t(const SequenceNumber_t& seq_num) : status_(UNSENT),
-                        is_relevant_(true), seq_num_(seq_num), change_(nullptr)
-                        {
-                        }
-
-                        ~ChangeForReader_t(){}
-
-                        ChangeForReader_t& operator=(const ChangeForReader_t& ch)
-                        {
-                            status_ = ch.status_;
-                            is_relevant_ = ch.is_relevant_;
-                            seq_num_ = ch.seq_num_;
-                            change_ = ch.change_;
-                            return *this;
-                        }
-
-                        /**
-                         * Get the cache change
-                         * @return Cache change
-                         */
-                        const CacheChange_t* getChange() const
-                        {
-                            return change_;
-                        }
-
-                        void setStatus(const ChangeForReaderStatus_t status)
-                        {
-                            status_ = status;
-                        }
-
-                        ChangeForReaderStatus_t getStatus() const
-                        {
-                            return status_;
-                        }
-
-                        void setRelevance(const bool relevance)
-                        {
-                            is_relevant_ = relevance;
-                        }
-
-                        bool isRelevant() const
-                        {
-                            return is_relevant_;
-                        }
-
-                        const SequenceNumber_t getSequenceNumber() const
-                        {
-                            return seq_num_;
-                        }
-                        
-                        /**
-                         * Set the cache change
-                         * @param a_change Cache change
-                         */
-                        //TODO Remove
-                        /*bool setChange(const CacheChange_t* a_change)
-                        {
-                            m_isValid = true;
-                            seq_num_ = a_change->sequenceNumber;
-                            change = a_change;
-                            return true;
-                        }*/
-
-                        //! Set change as not valid
-                        void notValid()
-                        {
-                            is_relevant_ = false;
-                            change_ = nullptr;
-                        }
-
-                        //! Set change as valid
-                        bool isValid() const
-                        {
-                            return change_ != nullptr;
-                        }
-
-                    private:
-
-                        //!Status
-                        ChangeForReaderStatus_t status_;
-
-                        //!Boolean specifying if this change is relevant
-                        bool is_relevant_;
-
-                        //!Sequence number
-                        SequenceNumber_t seq_num_;
-
-                        const CacheChange_t* change_;
-                };
-
-                struct ChangeForReaderCmp
-                {
-                    bool operator()(const ChangeForReader_t& a, const ChangeForReader_t& b) const
-                    {
-                        return a.seq_num_ < b.seq_num_;
-                    }
-                };
-
-                /**
-                 * Struct ChangeFromWriter_t used to indicate the state of a specific change with respect to a specific writer, as well as its relevance.
-                 *  @ingroup COMMON_MODULE
-                 */
-                class ChangeFromWriter_t
-                {
-                    public:
-                        ChangeFromWriter_t():status(UNKNOWN),is_relevant(true),m_isValid(false),change(NULL)
-                    {
-
-                    }
-                        virtual ~ChangeFromWriter_t(){};
-                        //!Status
-                        ChangeFromWriterStatus_t status;
-                        //!Boolean specifying if this change is relevant
-                        bool is_relevant;
-                        //!Sequence number
-                        SequenceNumber_t seqNum;
-                        /**
-                         * Get the cache change
-                         * @return Cache change
-                         */
-                        CacheChange_t* getChange()
-                        {
-                            return change;
-                        }
-                        /**
-                         * Set the cache change
-                         * @param a_change Cache change
-                         */
-                        bool setChange(CacheChange_t* a_change)
-                        {
-                            m_isValid = true;
-                            seqNum = a_change->sequenceNumber;
-                            change = a_change;
-                            return true;
-                        }
-                        //! Set change as not valid
-                        void notValid()
-                        {
-                            is_relevant = false;
-                            m_isValid = false;
-                            change = NULL;
-                        }
-                        //! Set change as valid
-                        bool isValid()
-                        {
-                            return m_isValid;
-                        }
-                    private:
-                        bool m_isValid;
-                        CacheChange_t* change;
-
-                };
-
+            /**
+             * Enum ChangeForReaderStatus_t, possible states for a CacheChange_t in a ReaderProxy.
+             *  @ingroup COMMON_MODULE
+             */
+            enum ChangeForReaderStatus_t{
+                UNSENT = 0,        //!< UNSENT
+                UNACKNOWLEDGED = 1,//!< UNACKNOWLEDGED
+                REQUESTED = 2,     //!< REQUESTED
+                ACKNOWLEDGED = 3,  //!< ACKNOWLEDGED
+                UNDERWAY = 4       //!< UNDERWAY
+            };
+
+            /**
+             * Enum ChangeFromWriterStatus_t, possible states for a CacheChange_t in a WriterProxy.
+             *  @ingroup COMMON_MODULE
+             */
+            enum ChangeFromWriterStatus_t{
+                UNKNOWN = 0,
+                MISSING = 1,
+                //REQUESTED_WITH_NACK,
+                RECEIVED = 2,
+                LOST = 3
+            };
+
+            /**
+             * Struct ChangeForReader_t used to represent the state of a specific change with respect to a specific reader, as well as its relevance.
+             *  @ingroup COMMON_MODULE
+             */
+            class ChangeForReader_t
+            {
+                friend struct ChangeForReaderCmp;
+
+                public:
+
+                ChangeForReader_t() : status_(UNSENT), is_relevant_(true),
+                change_(nullptr)
+                {
+                }
+
+                ChangeForReader_t(const ChangeForReader_t& ch) : status_(ch.status_),
+                is_relevant_(ch.is_relevant_), seq_num_(ch.seq_num_), change_(ch.change_)
+                {
+                }
+
+                ChangeForReader_t(const CacheChange_t* change) : status_(UNSENT),
+                is_relevant_(true), seq_num_(change->sequenceNumber), change_(change)
+                {
+                }
+
+                ChangeForReader_t(const SequenceNumber_t& seq_num) : status_(UNSENT),
+                is_relevant_(true), seq_num_(seq_num), change_(nullptr)
+                {
+                }
+
+                ~ChangeForReader_t(){}
+
+                ChangeForReader_t& operator=(const ChangeForReader_t& ch)
+                {
+                    status_ = ch.status_;
+                    is_relevant_ = ch.is_relevant_;
+                    seq_num_ = ch.seq_num_;
+                    change_ = ch.change_;
+                    return *this;
+                }
+
+                /**
+                 * Get the cache change
+                 * @return Cache change
+                 */
+                const CacheChange_t* getChange() const
+                {
+                    return change_;
+                }
+
+                void setStatus(const ChangeForReaderStatus_t status)
+                {
+                    status_ = status;
+                }
+
+                ChangeForReaderStatus_t getStatus() const
+                {
+                    return status_;
+                }
+
+                void setRelevance(const bool relevance)
+                {
+                    is_relevant_ = relevance;
+                }
+
+                bool isRelevant() const
+                {
+                    return is_relevant_;
+                }
+
+                const SequenceNumber_t getSequenceNumber() const
+                {
+                    return seq_num_;
+                }
+
+                /**
+                 * Set the cache change
+                 * @param a_change Cache change
+                 */
+                //TODO Remove
+                /*bool setChange(const CacheChange_t* a_change)
+                  {
+                  m_isValid = true;
+                  seq_num_ = a_change->sequenceNumber;
+                  change = a_change;
+                  return true;
+                  }*/
+
+                //! Set change as not valid
+                void notValid()
+                {
+                    is_relevant_ = false;
+                    change_ = nullptr;
+                }
+
+                //! Set change as valid
+                bool isValid() const
+                {
+                    return change_ != nullptr;
+                }
+
+                private:
+
+                //!Status
+                ChangeForReaderStatus_t status_;
+
+                //!Boolean specifying if this change is relevant
+                bool is_relevant_;
+
+                //!Sequence number
+                SequenceNumber_t seq_num_;
+
+                const CacheChange_t* change_;
+            };
+
+            struct ChangeForReaderCmp
+            {
+                bool operator()(const ChangeForReader_t& a, const ChangeForReader_t& b) const
+                {
+                    return a.seq_num_ < b.seq_num_;
+                }
+            };
+
+            /**
+             * Struct ChangeFromWriter_t used to indicate the state of a specific change with respect to a specific writer, as well as its relevance.
+             *  @ingroup COMMON_MODULE
+             */
+            class ChangeFromWriter_t
+            {
+                public:
+                ChangeFromWriter_t():status(UNKNOWN),is_relevant(true),m_isValid(false),change(NULL)
+                {
+
+                }
+                virtual ~ChangeFromWriter_t(){};
+                //!Status
+                ChangeFromWriterStatus_t status;
+                //!Boolean specifying if this change is relevant
+                bool is_relevant;
+                //!Sequence number
+                SequenceNumber_t seqNum;
+                /**
+                 * Get the cache change
+                 * @return Cache change
+                 */
+                CacheChange_t* getChange()
+                {
+                    return change;
+                }
+                /**
+                 * Set the cache change
+                 * @param a_change Cache change
+                 */
+                bool setChange(CacheChange_t* a_change)
+                {
+                    m_isValid = true;
+                    seqNum = a_change->sequenceNumber;
+                    change = a_change;
+                    return true;
+                }
+                //! Set change as not valid
+                void notValid()
+                {
+                    is_relevant = false;
+                    m_isValid = false;
+                    change = NULL;
+                }
+                //! Set change as valid
+                bool isValid()
+                {
+                    return m_isValid;
+                }
+                private:
+                bool m_isValid;
+                CacheChange_t* change;
+
+            };
 #endif
-
-<<<<<<< HEAD
-}
-}
-}
-=======
-
-            }
         }
     }
->>>>>>> ab193617
-
+}
 #endif /* CACHECHANGE_H_ */