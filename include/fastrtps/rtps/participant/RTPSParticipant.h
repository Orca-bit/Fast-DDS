/*************************************************************************
 * Copyright (c) 2014 eProsima. All rights reserved.
 *
 * This copy of eProsima Fast RTPS is licensed to you under the terms described in the
 * FASTRTPS_LIBRARY_LICENSE file included in this distribution.
 *
 *************************************************************************/

/**
 * @file RTPSParticipant.h
 */


#ifndef RTPSParticipant_H_
#define RTPSParticipant_H_

#include <cstdlib>
#include <memory>
#include "../flowcontrol/FlowController.h"
#include "../../fastrtps_dll.h"
#include "../common/Guid.h"
#include <fastrtps/rtps/reader/StatefulReader.h>

namespace eprosima {
namespace fastrtps{

class TopicAttributes;
class WriterQos;
class ReaderQos;

namespace rtps {

class RTPSParticipantImpl;
class RTPSWriter;
class RTPSReader;


/**
 * @brief Class RTPSParticipant, contains the public API for a RTPSParticipant.
 * @ingroup RTPS_MODULE
 */
class RTPS_DllAPI RTPSParticipant
{
	friend class RTPSParticipantImpl;
	friend class RTPSDomain;
private:
	/**
	 * Constructor. Requires a pointer to the implementation.
	* @param pimpl Implementation.
	*/
	RTPSParticipant(RTPSParticipantImpl* pimpl);
	virtual ~ RTPSParticipant();
public:
	//!Get the GUID_t of the RTPSParticipant.
	const GUID_t& getGuid() const ;
	//!Force the announcement of the RTPSParticipant state.
	void announceRTPSParticipantState();
//	//!Method to loose the next change (ONLY FOR TEST). //TODO remove this method because is only for testing
//	void loose_next_change();
	//!Stop the RTPSParticipant announcement period. //TODO remove this method because is only for testing
	void stopRTPSParticipantAnnouncement();
	//!Reset the RTPSParticipant announcement period. //TODO remove this method because is only for testing
	void resetRTPSParticipantAnnouncement();
	/**
	 * Indicate the Participant that you have discovered a new Remote Writer.
	 * This method can be used by the user to implements its own Static Endpoint
	 * Discovery Protocol
	 * @param pguid GUID_t of the discovered Writer.
	 * @param userDefinedId ID of the discovered Writer.
	 * @return True if correctly added.
	 */
	bool newRemoteWriterDiscovered(const GUID_t& pguid, int16_t userDefinedId);
	/**
	 * Indicate the Participant that you have discovered a new Remote Reader.
	 * This method can be used by the user to implements its own Static Endpoint
	 * Discovery Protocol
	 * @param pguid GUID_t of the discovered Reader.
	 * @param userDefinedId ID of the discovered Reader.
	 * @return True if correctly added.
	 */
	bool newRemoteReaderDiscovered(const GUID_t& pguid, int16_t userDefinedId);
	/**
	 * Get the Participant ID.
	 * @return Participant ID.
	 */
	uint32_t getRTPSParticipantID() const;
	/**
	 * Register a RTPSWriter in the builtin Protocols.
	 * @param Writer Pointer to the RTPSWriter.
	 * @param topicAtt Topic Attributes where you want to register it.
	 * @param wqos WriterQos.
	 * @return True if correctly registered.
	 */
	bool registerWriter(RTPSWriter* Writer,TopicAttributes& topicAtt,WriterQos& wqos);
	/**
	 * Register a RTPSReader in the builtin Protocols.
	 * @param Reader Pointer to the RTPSReader.
	 * @param topicAtt Topic Attributes where you want to register it.
	 * @param rqos ReaderQos.
	 * @return True if correctly registered.
	 */
	bool registerReader(RTPSReader* Reader,TopicAttributes& topicAtt,ReaderQos& rqos);
	/**
	 * Update writer QOS
	 * @param Writer to update
	 * @param wqos New writer QoS
	 * @return true on success
	 */
	bool updateWriter(RTPSWriter* Writer,WriterQos& wqos);
	/**
	 * Update reader QOS
	 * @param Reader to update
	 * @param rqos New reader QoS
	 * @return true on success
	 */
	bool updateReader(RTPSReader* Reader,ReaderQos& rqos);

<<<<<<< HEAD
	std::pair<StatefulReader*,StatefulReader*> getEDPReaders();
=======
   void add_flow_filter(std::unique_ptr<FlowController> filter);

>>>>>>> b5e23d05
private:
	//!Pointer to the implementation.
	RTPSParticipantImpl* mp_impl;
};

}
} /* namespace rtps */
} /* namespace eprosima */

#endif /* RTPSParticipant_H_ */




<|MERGE_RESOLUTION|>--- conflicted
+++ resolved
@@ -115,12 +115,10 @@
 	 */
 	bool updateReader(RTPSReader* Reader,ReaderQos& rqos);
 
-<<<<<<< HEAD
 	std::pair<StatefulReader*,StatefulReader*> getEDPReaders();
-=======
-   void add_flow_filter(std::unique_ptr<FlowController> filter);
 
->>>>>>> b5e23d05
+    void add_flow_filter(std::unique_ptr<FlowController> filter);
+
 private:
 	//!Pointer to the implementation.
 	RTPSParticipantImpl* mp_impl;
