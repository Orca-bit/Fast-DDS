--- conflicted
+++ resolved
@@ -259,14 +259,10 @@
                 releaseCache(change_to_add);
 #endif
 
-<<<<<<< HEAD
-                if (!change_received(change_to_add))
-=======
             // If the change was completed, process it.
             if(change_completed != nullptr)
             {
-                if (!change_received(change_completed, lock))
->>>>>>> 442b08d3
+                if (!change_received(change_completed))
                 {
                     logInfo(RTPS_MSG_IN, IDSTRING"MessageReceiver not add change " << change_completed->sequenceNumber.to64long());
 
