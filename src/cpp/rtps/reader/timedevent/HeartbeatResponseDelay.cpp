/*************************************************************************
 * Copyright (c) 2014 eProsima. All rights reserved.
 *
 * This copy of eProsima Fast RTPS is licensed to you under the terms described in the
 * FASTRTPS_LIBRARY_LICENSE file included in this distribution.
 *
 *************************************************************************/

/**
 * @file HeartbeatResponseDelay.cpp
 *
 */

#include <fastrtps/rtps/reader/timedevent/HeartbeatResponseDelay.h>
#include <fastrtps/rtps/resources/ResourceEvent.h>
#include <fastrtps/rtps/reader/WriterProxy.h>

#include <fastrtps/rtps/reader/StatefulReader.h>
#include "../../participant/RTPSParticipantImpl.h"

#include <fastrtps/rtps/messages/RTPSMessageCreator.h>
#include <fastrtps/rtps/messages/CDRMessage.h>
#include <fastrtps/utils/RTPSLog.h>

#include <boost/thread/lock_guard.hpp>
#include <boost/thread/recursive_mutex.hpp>

namespace eprosima {
namespace fastrtps{
namespace rtps {

static const char* const CLASS_NAME = "HeartbeatResponseDelay";

HeartbeatResponseDelay::~HeartbeatResponseDelay()
{
    destroy();
}

HeartbeatResponseDelay::HeartbeatResponseDelay(WriterProxy* p_WP,double interval):
TimedEvent(p_WP->mp_SFR->getRTPSParticipant()->getEventResource().getIOService(),
p_WP->mp_SFR->getRTPSParticipant()->getEventResource().getThread(), interval),
mp_WP(p_WP)
{

}

void HeartbeatResponseDelay::event(EventCode code, const char* msg)
{
	const char* const METHOD_NAME = "event";

    // Unused in release mode.
    (void)msg;

	if(code == EVENT_SUCCESS)
	{
		logInfo(RTPS_READER,"");

        // Protect reader
        boost::lock_guard<boost::recursive_mutex> guard(*mp_WP->mp_SFR->getMutex());

		const std::vector<ChangeFromWriter_t> missing_changes = mp_WP->missing_changes();
        // Stores missing changes but there is some fragments received.
        std::vector<CacheChange_t*> uncompleted_changes;

		if(!missing_changes.empty() || !mp_WP->m_heartbeatFinalFlag)
		{
			SequenceNumberSet_t sns;
            sns.base = mp_WP->available_changes_max();
			sns.base++;

			for(auto ch : missing_changes)
			{
                // Check if the CacheChange_t is uncompleted.
                CacheChange_t* uncomplete_change = mp_WP->mp_SFR->findCacheInFragmentedCachePitStop(ch.getSequenceNumber(), mp_WP->m_att.guid);

                if(uncomplete_change == nullptr)
                {
                    if(!sns.add(ch.getSequenceNumber()))
                    {
                        logWarning(RTPS_READER,"Error adding seqNum " << ch.getSequenceNumber()
                                << " with SeqNumSet Base: "<< sns.base);
                        break;
                    }
                }
                else
                {
                    uncompleted_changes.push_back(uncomplete_change);
                }
			}

            // TODO Protect
			mp_WP->m_acknackCount++;
			logInfo(RTPS_READER,"Sending ACKNACK: "<< sns;);

			bool final = false;
			if(sns.isSetEmpty())
				final = true;
			CDRMessage::initCDRMsg(&m_heartbeat_response_msg);
			RTPSMessageCreator::addMessageAcknack(&m_heartbeat_response_msg,
												mp_WP->mp_SFR->getGuid().guidPrefix,
                                                mp_WP->m_att.guid.guidPrefix,
												mp_WP->mp_SFR->getGuid().entityId,
												mp_WP->m_att.guid.entityId,
												sns,
												mp_WP->m_acknackCount,
												final);

			for(auto lit = mp_WP->m_att.endpoint.unicastLocatorList.begin();
					lit!=mp_WP->m_att.endpoint.unicastLocatorList.end();++lit)
				mp_WP->mp_SFR->getRTPSParticipant()->sendSync(&m_heartbeat_response_msg,static_cast<Endpoint *>(mp_WP->mp_SFR),(*lit));

			for(auto lit = mp_WP->m_att.endpoint.multicastLocatorList.begin();
					lit!=mp_WP->m_att.endpoint.multicastLocatorList.end();++lit)
<<<<<<< HEAD
				mp_WP->mp_SFR->getRTPSParticipant()->sendSync(&m_heartbeat_response_msg,static_cast<Endpoint *>(mp_WP->mp_SFR),(*lit));

=======
				mp_WP->mp_SFR->getRTPSParticipant()->sendSync(&m_heartbeat_response_msg,(*lit));
>>>>>>> b5b8b6da
		}

        // Now generage NACK_FRAGS
        if(!uncompleted_changes.empty())
        {
            for(auto cit : uncompleted_changes)
            {
                FragmentNumberSet_t frag_sns;

                //  Search first fragment not present.
                uint32_t frag_num = 0;
                auto fit = cit->getDataFragments()->begin();
                for(; fit != cit->getDataFragments()->end(); ++fit)
                {
                    ++frag_num;
                    if(*fit == ChangeFragmentStatus_t::NOT_PRESENT)
                        break;
                }

                // Never should happend.
                assert(frag_num != 0);
                assert(fit != cit->getDataFragments()->end());

                // Store FragmentNumberSet_t base.
                frag_sns.base = frag_num;

                // Fill the FragmentNumberSet_t bitmap.
                for(; fit != cit->getDataFragments()->end(); ++fit)
                {
                    if(*fit == ChangeFragmentStatus_t::NOT_PRESENT)
                        frag_sns.add(frag_num);

                    ++frag_num;
                }

                ++mp_WP->m_nackfragCount;
                logInfo(RTPS_READER,"Sending NACKFRAG for sample" << cit->sequenceNumber << ": "<< frag_sns;);
                CDRMessage::initCDRMsg(&m_heartbeat_response_msg);
                RTPSMessageCreator::addMessageNackFrag(&m_heartbeat_response_msg, mp_WP->mp_SFR->getGuid().guidPrefix,
                        mp_WP->m_att.guid.guidPrefix, mp_WP->mp_SFR->getGuid().entityId, mp_WP->m_att.guid.entityId,
                        cit->sequenceNumber, frag_sns, mp_WP->m_nackfragCount);

                for(auto lit = mp_WP->m_att.endpoint.unicastLocatorList.begin();
                        lit!=mp_WP->m_att.endpoint.unicastLocatorList.end();++lit)
                    mp_WP->mp_SFR->getRTPSParticipant()->sendSync(&m_heartbeat_response_msg,(*lit));

                for(auto lit = mp_WP->m_att.endpoint.multicastLocatorList.begin();
                        lit!=mp_WP->m_att.endpoint.multicastLocatorList.end();++lit)
                    mp_WP->mp_SFR->getRTPSParticipant()->sendSync(&m_heartbeat_response_msg,(*lit));
            }
        }
	}
	else if(code == EVENT_ABORT)
	{
		logInfo(RTPS_READER,"HeartbeatResponseDelay aborted");
	}
	else
	{
		logInfo(RTPS_READER,"HeartbeatResponseDelay boost message: " <<msg);
	}
}



}
} /* namespace rtps */
} /* namespace eprosima */<|MERGE_RESOLUTION|>--- conflicted
+++ resolved
@@ -111,12 +111,7 @@
 
 			for(auto lit = mp_WP->m_att.endpoint.multicastLocatorList.begin();
 					lit!=mp_WP->m_att.endpoint.multicastLocatorList.end();++lit)
-<<<<<<< HEAD
 				mp_WP->mp_SFR->getRTPSParticipant()->sendSync(&m_heartbeat_response_msg,static_cast<Endpoint *>(mp_WP->mp_SFR),(*lit));
-
-=======
-				mp_WP->mp_SFR->getRTPSParticipant()->sendSync(&m_heartbeat_response_msg,(*lit));
->>>>>>> b5b8b6da
 		}
 
         // Now generage NACK_FRAGS
