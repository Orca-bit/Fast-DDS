--- conflicted
+++ resolved
@@ -112,13 +112,6 @@
     pub_liveliness_manager_ = new LivelinessManager(
                 [&](const GUID_t& guid,
                     const LivelinessQosPolicyKind& kind,
-<<<<<<< HEAD
-                    const Duration_t& lease_duration) -> void
-                {
-                    pub_liveliness_lost(guid, kind, lease_duration);
-                },
-                nullptr,
-=======
                     const Duration_t& lease_duration,
                     int alive_count,
                     int not_alive_count) -> void
@@ -130,7 +123,6 @@
                                 alive_count,
                                 not_alive_count);
                 },
->>>>>>> 0835a868
                 mp_participant->getEventResource().getIOService(),
                 mp_participant->getEventResource().getThread(),
                 false);
@@ -138,15 +130,6 @@
     sub_liveliness_manager_ = new LivelinessManager(
                 [&](const GUID_t& guid,
                     const LivelinessQosPolicyKind& kind,
-<<<<<<< HEAD
-                    const Duration_t& lease_duration) -> void
-                {
-                    sub_liveliness_lost(guid, kind, lease_duration);
-                },
-                [&](const GUID_t& guid, const LivelinessQosPolicyKind& kind, const Duration_t& lease_duration) -> void
-                {
-                    sub_liveliness_recovered(guid, kind, lease_duration);
-=======
                     const Duration_t& lease_duration,
                     int alive_count,
                     int not_alive_count) -> void
@@ -157,7 +140,6 @@
                                 lease_duration,
                                 alive_count,
                                 not_alive_count);
->>>>>>> 0835a868
                 },
                 mp_participant->getEventResource().getIOService(),
                 mp_participant->getEventResource().getThread());
@@ -840,14 +822,6 @@
                 lease_duration);
 }
 
-<<<<<<< HEAD
-void WLP::pub_liveliness_lost(
-        const GUID_t& writer,
-        const LivelinessQosPolicyKind& kind,
-        const Duration_t& lease_duration)
-{
-    (void)lease_duration;
-=======
 bool WLP::assert_liveliness_manual_by_participant()
 {
     if (manual_by_participant_writers_.size() > 0)
@@ -872,7 +846,6 @@
     {
         return;
     }
->>>>>>> 0835a868
 
     if (kind == AUTOMATIC_LIVELINESS_QOS)
     {
@@ -936,43 +909,12 @@
     }
 }
 
-<<<<<<< HEAD
-void WLP::sub_liveliness_lost(
-        const GUID_t& writer,
-        const LivelinessQosPolicyKind& kind,
-        const Duration_t& lease_duration)
-{
-    // Writer with given guid lost liveliness, check which readers were matched and inform them
-
-    RemoteWriterAttributes ratt;
-    ratt.guid = writer;
-
-    for (RTPSReader* reader : readers_)
-    {
-        if (reader->liveliness_kind_ == kind &&
-                reader->liveliness_lease_duration_ == lease_duration)
-        {
-            if (reader->matched_writer_is_matched(ratt))
-            {
-                update_liveliness_changed_status(writer, reader, true);
-            }
-        }
-    }
-}
-
-void WLP::sub_liveliness_recovered(
-        const GUID_t& writer,
-        const LivelinessQosPolicyKind& kind,
-        const Duration_t& lease_duration)
-
-=======
 void WLP::sub_liveliness_changed(
         const GUID_t& writer,
         const LivelinessQosPolicyKind& kind,
         const Duration_t& lease_duration,
         int32_t alive_change,
         int32_t not_alive_change)
->>>>>>> 0835a868
 {
     // Writer with given guid lost liveliness, check which readers were matched and inform them
 
@@ -986,15 +928,11 @@
         {
             if (reader->matched_writer_is_matched(ratt))
             {
-<<<<<<< HEAD
-                update_liveliness_changed_status(writer, reader, false);
-=======
                 update_liveliness_changed_status(
                             writer,
                             reader,
                             alive_change,
                             not_alive_change);
->>>>>>> 0835a868
             }
         }
     }
@@ -1003,16 +941,6 @@
 void WLP::update_liveliness_changed_status(
         GUID_t writer,
         RTPSReader* reader,
-<<<<<<< HEAD
-        bool lost)
-{
-    int change = lost ? -1 : 1;
-
-    reader->liveliness_changed_status_.alive_count += change;
-    reader->liveliness_changed_status_.alive_count_change += change;
-    reader->liveliness_changed_status_.not_alive_count -= change;
-    reader->liveliness_changed_status_.not_alive_count_change -= change;
-=======
         int32_t alive_change,
         int32_t not_alive_change)
 {
@@ -1020,23 +948,15 @@
     reader->liveliness_changed_status_.alive_count_change += alive_change;
     reader->liveliness_changed_status_.not_alive_count += not_alive_change;
     reader->liveliness_changed_status_.not_alive_count_change += not_alive_change;
->>>>>>> 0835a868
     reader->liveliness_changed_status_.last_publication_handle = writer;
 
     if (reader->getListener() != nullptr)
     {
         reader->getListener()->on_liveliness_changed(reader, reader->liveliness_changed_status_);
-<<<<<<< HEAD
-    }
-
-    reader->liveliness_changed_status_.alive_count_change = 0;
-    reader->liveliness_changed_status_.not_alive_count_change = 0;
-=======
 
         reader->liveliness_changed_status_.alive_count_change = 0;
         reader->liveliness_changed_status_.not_alive_count_change = 0;
     }
->>>>>>> 0835a868
 }
 
 } /* namespace rtps */
