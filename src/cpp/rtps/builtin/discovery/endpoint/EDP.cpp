--- conflicted
+++ resolved
@@ -159,8 +159,7 @@
     ParticipantProxyData* pdata = nullptr;
     WriterProxyData* wdata = nullptr;
     // Block because other thread can be removing the participant.
-<<<<<<< HEAD
-    boost::lock_guard<boost::recursive_mutex> pguard(*mp_PDP->getMutex());
+    std::lock_guard<std::recursive_mutex> pguard(*mp_PDP->getMutex());
     if(this->mp_PDP->lookupWriterProxyData(writer,&wdata, &pdata))
     {
         logInfo(RTPS_EDP," in topic: " << wdata->topicName());
@@ -169,17 +168,6 @@
         return true;
     }
     return false;
-=======
-    std::lock_guard<std::recursive_mutex> pguard(*mp_PDP->getMutex());
-	if(this->mp_PDP->lookupWriterProxyData(writer,&wdata, &pdata))
-	{
-		logInfo(RTPS_EDP," in topic: " << wdata->topicName());
-		unpairWriterProxy(pdata, wdata);
-		this->mp_PDP->removeWriterProxyData(pdata, wdata);
-		return true;
-	}
-	return false;
->>>>>>> 84cfb2f6
 }
 
 bool EDP::removeReaderProxy(const GUID_t& reader)
@@ -188,8 +176,7 @@
     ParticipantProxyData* pdata = nullptr;
     ReaderProxyData* rdata = nullptr;
     // Block because other thread can be removing the participant.
-<<<<<<< HEAD
-    boost::lock_guard<boost::recursive_mutex> pguard(*mp_PDP->getMutex());
+    std::lock_guard<std::recursive_mutex> pguard(*mp_PDP->getMutex());
     if(this->mp_PDP->lookupReaderProxyData(reader,&rdata, &pdata))
     {
         logInfo(RTPS_EDP," in topic: "<<rdata->m_topicName);
@@ -198,29 +185,17 @@
         return true;
     }
     return false;
-=======
-    std::lock_guard<std::recursive_mutex> pguard(*mp_PDP->getMutex());
-	if(this->mp_PDP->lookupReaderProxyData(reader,&rdata, &pdata))
-	{
-		logInfo(RTPS_EDP," in topic: "<<rdata->m_topicName);
-		unpairReaderProxy(pdata, rdata);
-		this->mp_PDP->removeReaderProxyData(pdata, rdata);
-		return true;
-	}
-	return false;
->>>>>>> 84cfb2f6
 }
 
 bool EDP::unpairWriterProxy(ParticipantProxyData *pdata, WriterProxyData* wdata)
 {
-<<<<<<< HEAD
     logInfo(RTPS_EDP, wdata->guid() << " in topic: " << wdata->topicName());
-    boost::lock_guard<boost::recursive_mutex> guard(*mp_RTPSParticipant->getParticipantMutex());
+    std::lock_guard<std::recursive_mutex> guard(*mp_RTPSParticipant->getParticipantMutex());
     for(std::vector<RTPSReader*>::iterator rit = mp_RTPSParticipant->userReadersListBegin();
             rit!=mp_RTPSParticipant->userReadersListEnd();++rit)
     {
         RemoteWriterAttributes watt;
-        boost::unique_lock<boost::recursive_mutex> plock(*pdata->mp_mutex);
+        std::unique_lock<std::recursive_mutex> plock(*pdata->mp_mutex);
         watt.guid = wdata->guid();
         if((*rit)->matched_writer_remove(watt))
         {
@@ -235,41 +210,17 @@
         }
     }
     return true;
-=======
-	logInfo(RTPS_EDP, wdata->guid() << " in topic: " << wdata->topicName());
-	std::lock_guard<std::recursive_mutex> guard(*mp_RTPSParticipant->getParticipantMutex());
-	for(std::vector<RTPSReader*>::iterator rit = mp_RTPSParticipant->userReadersListBegin();
-			rit!=mp_RTPSParticipant->userReadersListEnd();++rit)
-	{
-		RemoteWriterAttributes watt;
-        std::unique_lock<std::recursive_mutex> plock(*pdata->mp_mutex);
-		watt.guid = wdata->guid();
-		if((*rit)->matched_writer_remove(watt))
-		{
-			//MATCHED AND ADDED CORRECTLY:
-			if((*rit)->getListener()!=nullptr)
-			{
-				MatchingInfo info;
-				info.status = REMOVED_MATCHING;
-				info.remoteEndpointGuid = wdata->guid();
-				(*rit)->getListener()->onReaderMatched((*rit),info);
-			}
-		}
-	}
-	return true;
->>>>>>> 84cfb2f6
 }
 
 bool EDP::unpairReaderProxy(ParticipantProxyData *pdata, ReaderProxyData* rdata)
 {
-<<<<<<< HEAD
     logInfo(RTPS_EDP,rdata->m_guid << " in topic: "<< rdata->m_topicName);
-    boost::lock_guard<boost::recursive_mutex> guard(*mp_RTPSParticipant->getParticipantMutex());
+    std::lock_guard<std::recursive_mutex> guard(*mp_RTPSParticipant->getParticipantMutex());
     for(std::vector<RTPSWriter*>::iterator wit = mp_RTPSParticipant->userWritersListBegin();
             wit!=mp_RTPSParticipant->userWritersListEnd();++wit)
     {
         RemoteReaderAttributes ratt;
-        boost::unique_lock<boost::recursive_mutex> plock(*pdata->mp_mutex);
+        std::unique_lock<std::recursive_mutex> plock(*pdata->mp_mutex);
         ratt.guid = rdata->m_guid;
         if((*wit)->matched_reader_remove(ratt))
         {
@@ -284,29 +235,6 @@
         }
     }
     return true;
-=======
-	logInfo(RTPS_EDP,rdata->m_guid << " in topic: "<< rdata->m_topicName);
-	std::lock_guard<std::recursive_mutex> guard(*mp_RTPSParticipant->getParticipantMutex());
-	for(std::vector<RTPSWriter*>::iterator wit = mp_RTPSParticipant->userWritersListBegin();
-			wit!=mp_RTPSParticipant->userWritersListEnd();++wit)
-	{
-		RemoteReaderAttributes ratt;
-        std::unique_lock<std::recursive_mutex> plock(*pdata->mp_mutex);
-		ratt.guid = rdata->m_guid;
-		if((*wit)->matched_reader_remove(ratt))
-		{
-			//MATCHED AND ADDED CORRECTLY:
-			if((*wit)->getListener()!=nullptr)
-			{
-				MatchingInfo info;
-				info.status = REMOVED_MATCHING;
-				info.remoteEndpointGuid = rdata->m_guid;
-				(*wit)->getListener()->onWriterMatched((*wit),info);
-			}
-		}
-	}
-	return true;
->>>>>>> 84cfb2f6
 }
 
 
@@ -496,33 +424,18 @@
 bool EDP::pairingReader(RTPSReader* R)
 {
     ParticipantProxyData* pdata = nullptr;
-<<<<<<< HEAD
     ReaderProxyData* rdata = nullptr;
     if(this->mp_PDP->lookupReaderProxyData(R->getGuid(),&rdata, &pdata))
     {
         logInfo(RTPS_EDP,R->getGuid()<<" in topic: \"" << rdata->m_topicName<<"\"");
-        boost::lock_guard<boost::recursive_mutex> pguard(*mp_PDP->getMutex());
+        std::lock_guard<std::recursive_mutex> pguard(*mp_PDP->getMutex());
         for(std::vector<ParticipantProxyData*>::const_iterator pit = mp_PDP->ParticipantProxiesBegin();
                 pit!=mp_PDP->ParticipantProxiesEnd();++pit)
         {
-            boost::lock_guard<boost::recursive_mutex> guard(*(*pit)->mp_mutex);
+            std::lock_guard<std::recursive_mutex> guard(*(*pit)->mp_mutex);
             for(std::vector<WriterProxyData*>::iterator wdatait = (*pit)->m_writers.begin();
                     wdatait!=(*pit)->m_writers.end();++wdatait)
             {
-=======
-	ReaderProxyData* rdata = nullptr;
-	if(this->mp_PDP->lookupReaderProxyData(R->getGuid(),&rdata, &pdata))
-	{
-		logInfo(RTPS_EDP,R->getGuid()<<" in topic: \"" << rdata->m_topicName<<"\"");
-		std::lock_guard<std::recursive_mutex> pguard(*mp_PDP->getMutex());
-		for(std::vector<ParticipantProxyData*>::const_iterator pit = mp_PDP->ParticipantProxiesBegin();
-				pit!=mp_PDP->ParticipantProxiesEnd();++pit)
-		{
-			std::lock_guard<std::recursive_mutex> guard(*(*pit)->mp_mutex);
-			for(std::vector<WriterProxyData*>::iterator wdatait = (*pit)->m_writers.begin();
-					wdatait!=(*pit)->m_writers.end();++wdatait)
-			{
->>>>>>> 84cfb2f6
                 pdata->mp_mutex->lock();
                 bool valid = validMatching(rdata, *wdatait);
                 pdata->mp_mutex->unlock();
@@ -569,33 +482,18 @@
 bool EDP::pairingWriter(RTPSWriter* W)
 {
     ParticipantProxyData* pdata = nullptr;
-<<<<<<< HEAD
     WriterProxyData* wdata = nullptr;
     if(this->mp_PDP->lookupWriterProxyData(W->getGuid(),&wdata, &pdata))
     {
         logInfo(RTPS_EDP, W->getGuid() << " in topic: \"" << wdata->topicName() <<"\"");
-        boost::lock_guard<boost::recursive_mutex> pguard(*mp_PDP->getMutex());
+        std::lock_guard<std::recursive_mutex> pguard(*mp_PDP->getMutex());
         for(std::vector<ParticipantProxyData*>::const_iterator pit = mp_PDP->ParticipantProxiesBegin();
                 pit!=mp_PDP->ParticipantProxiesEnd();++pit)
         {
-            boost::lock_guard<boost::recursive_mutex> guard(*(*pit)->mp_mutex);
+            std::lock_guard<std::recursive_mutex> guard(*(*pit)->mp_mutex);
             for(std::vector<ReaderProxyData*>::iterator rdatait = (*pit)->m_readers.begin();
                     rdatait!=(*pit)->m_readers.end(); ++rdatait)
             {
-=======
-	WriterProxyData* wdata = nullptr;
-	if(this->mp_PDP->lookupWriterProxyData(W->getGuid(),&wdata, &pdata))
-	{
-		logInfo(RTPS_EDP, W->getGuid() << " in topic: \"" << wdata->topicName() <<"\"");
-		std::lock_guard<std::recursive_mutex> pguard(*mp_PDP->getMutex());
-		for(std::vector<ParticipantProxyData*>::const_iterator pit = mp_PDP->ParticipantProxiesBegin();
-				pit!=mp_PDP->ParticipantProxiesEnd();++pit)
-		{
-			std::lock_guard<std::recursive_mutex> guard(*(*pit)->mp_mutex);
-			for(std::vector<ReaderProxyData*>::iterator rdatait = (*pit)->m_readers.begin();
-					rdatait!=(*pit)->m_readers.end(); ++rdatait)
-			{
->>>>>>> 84cfb2f6
                 pdata->mp_mutex->lock();
                 bool valid = validMatching(wdata, *rdatait);
                 pdata->mp_mutex->unlock();
@@ -641,13 +539,12 @@
 
 bool EDP::pairingReaderProxy(ParticipantProxyData* pdata, ReaderProxyData* rdata)
 {
-<<<<<<< HEAD
     logInfo(RTPS_EDP,rdata->m_guid<<" in topic: \"" << rdata->m_topicName <<"\"");
-    boost::lock_guard<boost::recursive_mutex> guard(*mp_RTPSParticipant->getParticipantMutex());
+    std::lock_guard<std::recursive_mutex> guard(*mp_RTPSParticipant->getParticipantMutex());
     for(std::vector<RTPSWriter*>::iterator wit = mp_RTPSParticipant->userWritersListBegin();
             wit!=mp_RTPSParticipant->userWritersListEnd();++wit)
     {
-        boost::unique_lock<boost::recursive_mutex> lock(*(*wit)->getMutex());
+        std::unique_lock<std::recursive_mutex> lock(*(*wit)->getMutex());
         GUID_t writerGUID = (*wit)->getGuid();
 #if HAVE_SECURITY
         bool is_submessage_protected = (*wit)->is_submessage_protected();
@@ -658,23 +555,7 @@
         WriterProxyData* wdata = nullptr;
         if(mp_PDP->lookupWriterProxyData(writerGUID,&wdata, &wpdata))
         {
-            boost::unique_lock<boost::recursive_mutex> plock(*pdata->mp_mutex);
-=======
-	logInfo(RTPS_EDP,rdata->m_guid<<" in topic: \"" << rdata->m_topicName <<"\"");
-	std::lock_guard<std::recursive_mutex> guard(*mp_RTPSParticipant->getParticipantMutex());
-	for(std::vector<RTPSWriter*>::iterator wit = mp_RTPSParticipant->userWritersListBegin();
-			wit!=mp_RTPSParticipant->userWritersListEnd();++wit)
-	{
-        GUID_t writerGUID;
-		std::unique_lock<std::recursive_mutex> lock(*(*wit)->getMutex());
-        writerGUID = (*wit)->getGuid();
-        lock.unlock();
-        ParticipantProxyData* wpdata = nullptr;
-		WriterProxyData* wdata = nullptr;
-		if(mp_PDP->lookupWriterProxyData(writerGUID,&wdata, &wpdata))
-		{
             std::unique_lock<std::recursive_mutex> plock(*pdata->mp_mutex);
->>>>>>> 84cfb2f6
 
             wpdata->mp_mutex->lock();
             bool valid = validMatching(wdata, rdata);
@@ -736,23 +617,13 @@
 
 bool EDP::pairingWriterProxy(ParticipantProxyData *pdata, WriterProxyData* wdata)
 {
-<<<<<<< HEAD
     logInfo(RTPS_EDP, wdata->guid() <<" in topic: \"" << wdata->topicName() <<"\"");
-    boost::lock_guard<boost::recursive_mutex> guard(*mp_RTPSParticipant->getParticipantMutex());
+    std::lock_guard<std::recursive_mutex> guard(*mp_RTPSParticipant->getParticipantMutex());
     for(std::vector<RTPSReader*>::iterator rit = mp_RTPSParticipant->userReadersListBegin();
             rit!=mp_RTPSParticipant->userReadersListEnd();++rit)
     {
         GUID_t readerGUID;
-        boost::unique_lock<boost::recursive_mutex> lock(*(*rit)->getMutex());
-=======
-	logInfo(RTPS_EDP, wdata->guid() <<" in topic: \"" << wdata->topicName() <<"\"");
-	std::lock_guard<std::recursive_mutex> guard(*mp_RTPSParticipant->getParticipantMutex());
-	for(std::vector<RTPSReader*>::iterator rit = mp_RTPSParticipant->userReadersListBegin();
-			rit!=mp_RTPSParticipant->userReadersListEnd();++rit)
-	{
-        GUID_t readerGUID;
-		std::unique_lock<std::recursive_mutex> lock(*(*rit)->getMutex());
->>>>>>> 84cfb2f6
+        std::unique_lock<std::recursive_mutex> lock(*(*rit)->getMutex());
         readerGUID = (*rit)->getGuid();
 #if HAVE_SECURITY
         bool is_submessage_protected = (*rit)->is_submessage_protected();
@@ -762,13 +633,8 @@
         ParticipantProxyData* rpdata = nullptr;
         ReaderProxyData* rdata = nullptr;
         if(mp_PDP->lookupReaderProxyData(readerGUID, &rdata, &rpdata))
-<<<<<<< HEAD
-        {
-            boost::unique_lock<boost::recursive_mutex> plock(*pdata->mp_mutex);
-=======
-		{
+        {
             std::unique_lock<std::recursive_mutex> plock(*pdata->mp_mutex);
->>>>>>> 84cfb2f6
 
             rpdata->mp_mutex->lock();
             bool valid = validMatching(rdata, wdata);
