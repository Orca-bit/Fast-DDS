--- conflicted
+++ resolved
@@ -118,15 +118,9 @@
 	mp_event_thr->init_thread(this);
 
 
-<<<<<<< HEAD
-   // Terminal throughput controller, if the descriptor has valid values
-   if (PParam.throughputController.size != UINT32_MAX &&
-       PParam.throughputController.timeMS != 0)
-=======
    // Throughput controller, if the descriptor has valid values
    if (PParam.throughputController.bytesPerPeriod != UINT32_MAX &&
        PParam.throughputController.periodMillisecs != 0)
->>>>>>> 30f98a92
    {
       std::unique_ptr<FlowController> controller(new ThroughputController(PParam.throughputController, this));
       m_controllers.push_back(std::move(controller));
@@ -369,11 +363,7 @@
 	*WriterOut = SWriter;
 
    // If the terminal throughput controller has proper user defined values, instantiate it
-<<<<<<< HEAD
-   if (param.throughputController.size != UINT32_MAX && param.throughputController.timeMS != 0)
-=======
    if (param.throughputController.bytesPerPeriod != UINT32_MAX && param.throughputController.periodMillisecs != 0)
->>>>>>> 30f98a92
    {
       std::unique_ptr<FlowController> controller(new ThroughputController(param.throughputController, SWriter));
       SWriter->add_flow_controller(std::move(controller));
