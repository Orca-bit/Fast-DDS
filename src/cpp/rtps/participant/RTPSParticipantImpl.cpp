// Copyright 2016 Proyectos y Sistemas de Mantenimiento SL (eProsima).
//
// Licensed under the Apache License, Version 2.0 (the "License");
// you may not use this file except in compliance with the License.
// You may obtain a copy of the License at
//
//     http://www.apache.org/licenses/LICENSE-2.0
//
// Unless required by applicable law or agreed to in writing, software
// distributed under the License is distributed on an "AS IS" BASIS,
// WITHOUT WARRANTIES OR CONDITIONS OF ANY KIND, either express or implied.
// See the License for the specific language governing permissions and
// limitations under the License.

/**
 * @file RTPSParticipant.cpp
 *
 */

#include "RTPSParticipantImpl.h"

#include <fastrtps/rtps/flowcontrol/ThroughputController.h>

#include <fastrtps/rtps/resources/ResourceEvent.h>
#include <fastrtps/rtps/resources/AsyncWriterThread.h>

#include <fastrtps/rtps/messages/MessageReceiver.h>

#include <fastrtps/rtps/writer/StatelessWriter.h>
#include <fastrtps/rtps/writer/StatefulWriter.h>

#include <fastrtps/rtps/reader/StatelessReader.h>
#include <fastrtps/rtps/reader/StatefulReader.h>
#include <fastrtps/rtps/reader/StatefulReader.h>

#include <fastrtps/rtps/participant/RTPSParticipant.h>
#include <fastrtps/transport/UDPv4Transport.h>

#include <fastrtps/rtps/RTPSDomain.h>

#include <fastrtps/rtps/builtin/BuiltinProtocols.h>
#include <fastrtps/rtps/builtin/discovery/participant/PDPSimple.h>
#include <fastrtps/rtps/builtin/data/ParticipantProxyData.h>

#include <fastrtps/utils/IPFinder.h>
#include <fastrtps/utils/eClock.h>

#include <fastrtps/utils/Semaphore.h>

#include <mutex>

#include <fastrtps/log/Log.h>



namespace eprosima {
namespace fastrtps{
namespace rtps {



static EntityId_t TrustedWriter(const EntityId_t& reader)
{
    if(reader == c_EntityId_SPDPReader) return c_EntityId_SPDPWriter;
    if(reader == c_EntityId_SEDPPubReader) return c_EntityId_SEDPPubWriter;
    if(reader == c_EntityId_SEDPSubReader) return c_EntityId_SEDPSubWriter;
    if(reader == c_EntityId_ReaderLiveliness) return c_EntityId_WriterLiveliness;

    return c_EntityId_Unknown;
}

Locator_t RTPSParticipantImpl::applyLocatorAdaptRule(Locator_t loc)
{
    switch (loc.kind){
        case LOCATOR_KIND_UDPv4:
            //This is a completely made up rule
            loc.port += 2;
            break;
        case LOCATOR_KIND_UDPv6:
            //TODO - Define the rest of rules
            loc.port += 2;
            break;
    }
    return loc;
}

RTPSParticipantImpl::RTPSParticipantImpl(const RTPSParticipantAttributes& PParam,
        const GuidPrefix_t& guidP,
        RTPSParticipant* par,
        RTPSParticipantListener* plisten): m_att(PParam), m_guid(guidP ,c_EntityId_RTPSParticipant),
    mp_event_thr(nullptr),
    mp_builtinProtocols(nullptr),
    mp_ResourceSemaphore(new Semaphore(0)),
    IdCounter(0),
#if HAVE_SECURITY
    m_security_manager(this),
#endif
    mp_participantListener(plisten),
    mp_userParticipant(par),
<<<<<<< HEAD
    mp_mutex(new boost::recursive_mutex()),
    is_rtps_protected_(false)
=======
    mp_mutex(new std::recursive_mutex())

>>>>>>> 84cfb2f6
{
    // Read participant properties.
    const std::string* property_value = PropertyPolicyHelper::find_property(PParam.properties,
            "rtps.participant.rtps_protection_kind");
    if(property_value != nullptr && property_value->compare("ENCRYPT") == 0)
        is_rtps_protected_ = true;

    // Builtin transport by default
    if (PParam.useBuiltinTransports)
    {
        UDPv4TransportDescriptor descriptor;
        descriptor.sendBufferSize = m_att.sendSocketBufferSize;
        descriptor.receiveBufferSize = m_att.listenSocketBufferSize;
        m_network_Factory.RegisterTransport(&descriptor);
    }

    // User defined transports
    for (const auto& transportDescriptor : PParam.userTransports)
        m_network_Factory.RegisterTransport(transportDescriptor.get());

    std::lock_guard<std::recursive_mutex> guard(*mp_mutex);
    mp_userParticipant->mp_impl = this;
    Locator_t loc;
    loc.port = PParam.defaultSendPort;
    mp_event_thr = new ResourceEvent();
    mp_event_thr->init_thread(this);


    // Throughput controller, if the descriptor has valid values
    if (PParam.throughputController.bytesPerPeriod != UINT32_MAX &&
            PParam.throughputController.periodMillisecs != 0)
    {
        std::unique_ptr<FlowController> controller(new ThroughputController(PParam.throughputController, this));
        m_controllers.push_back(std::move(controller));
    }

    /// Creation of metatraffic locator and receiver resources
    uint32_t metatraffic_multicast_port = m_att.port.getMulticastPort(m_att.builtin.domainId);
    uint32_t metatraffic_unicast_port = m_att.port.getUnicastPort(m_att.builtin.domainId, m_att.participantID);

    /* If metatrafficMulticastLocatorList is empty, add mandatory default Locators
       Else -> Take them */

    /* INSERT DEFAULT MANDATORY MULTICAST LOCATORS HERE */

    //UDPv4
    if(m_att.builtin.metatrafficMulticastLocatorList.empty())
    {
        Locator_t mandatoryMulticastLocator;
        mandatoryMulticastLocator.kind = LOCATOR_KIND_UDPv4;
        mandatoryMulticastLocator.port = metatraffic_multicast_port;
        mandatoryMulticastLocator.set_IP4_address(239,255,0,1);
        m_att.builtin.metatrafficMulticastLocatorList.push_back(mandatoryMulticastLocator);
    }
    else
    {
        //Copy metatrafficMulticastLocatorList from the BuiltinAttributs
        for(std::vector<Locator_t>::iterator it = m_att.builtin.metatrafficMulticastLocatorList.begin();
                it!=m_att.builtin.metatrafficMulticastLocatorList.end();++it)
        {
            m_att.builtin.metatrafficMulticastLocatorList.push_back(*it);
        }
    }
    //Create ReceiverResources now and update the list with the REAL used ones
    createReceiverResources(m_att.builtin.metatrafficMulticastLocatorList, true);
    /* INSERT DEFAULT UNICAST LOCATORS HERE */

    if(m_att.builtin.metatrafficUnicastLocatorList.empty())
    {
        //Add default metatrafficUnicastLocators
        LocatorList_t locators;
        IPFinder::getIP4Address(&locators);
        for(std::vector<Locator_t>::iterator it=locators.begin();it!=locators.end();++it)
        {
            it->port = metatraffic_unicast_port;
            m_att.builtin.metatrafficUnicastLocatorList.push_back(*it);
        }
    }
    else
    {
        //If locators existed, just import them to the class
        for(std::vector<Locator_t>::iterator it = m_att.builtin.metatrafficUnicastLocatorList.begin();
                it!=m_att.builtin.metatrafficUnicastLocatorList.end();++it)
        {
            m_att.builtin.metatrafficUnicastLocatorList.push_back(*it);
        }
    }
    //Create ReceiverResources now and update the list with the REAL used ones
    createReceiverResources(m_att.builtin.metatrafficUnicastLocatorList, true);

    /// Creation of user locator and receiver resources

    bool hasLocatorsDefined = true;
    //If no default locators are defined we define some.
    /* The reasoning here is the following.
       If the parameters of the RTPS Participant don't hold default listening locators for the creation
       of Endpoints, we make some for Unicast only.
       If there is at least one listen locator of any kind, we do not create any default ones.
       If there are no sending locators defined, we create default ones for the transports we implement.
       */
    if(m_att.defaultUnicastLocatorList.empty() && m_att.defaultMulticastLocatorList.empty())
    {
        //Default Unicast Locators in case they have not been provided
        /* INSERT DEFAULT UNICAST LOCATORS FOR THE PARTICIPANT */
        hasLocatorsDefined = false;
        Locator_t loc2;

        LocatorList_t loclist;
        IPFinder::getIP4Address(&loclist);
        for(auto it=loclist.begin();it!=loclist.end();++it){
            (*it).port=m_att.port.portBase+
                m_att.port.domainIDGain*PParam.builtin.domainId+
                m_att.port.offsetd3+
                m_att.port.participantIDGain*m_att.participantID;
            (*it).kind = LOCATOR_KIND_UDPv4;

            m_att.defaultUnicastLocatorList.push_back((*it));
        }
    }
    else
    {
        // Normalize unicast locators.
        m_network_Factory.NormalizeLocators(m_att.defaultUnicastLocatorList);
    }

    /*
        Since nothing guarantees the correct creation of the Resources on the Locators we have specified, and
        in order to maintain synchrony between the defaultLocator list and the actuar ReceiveResources,
        We create the resources for these Locators now. Furthermore, in case these resources are taken,
        we create them on another Locator and then update de defaultList.
        */
    createReceiverResources(m_att.defaultUnicastLocatorList, true);

    if(!hasLocatorsDefined){
        logInfo(RTPS_PARTICIPANT,m_att.getName()<<" Created with NO default Unicast Locator List, adding Locators: "<<m_att.defaultUnicastLocatorList);
    }
    //Multicast
    createReceiverResources(m_att.defaultMulticastLocatorList, true);

    //Check if defaultOutLocatorsExist, create some if they don't
    hasLocatorsDefined = true;
    if (m_att.defaultOutLocatorList.empty()){
        hasLocatorsDefined = false;
        Locator_t SendLocator;
        /*TODO - Fill with desired default Send Locators for our transports*/
        //Warning - Mock rule being used (and only for IPv4)!
        SendLocator.kind = LOCATOR_KIND_UDPv4;
        m_att.defaultOutLocatorList.push_back(SendLocator);
    }
    //Create the default sendResources - For the same reason as in the ReceiverResources
    std::vector<SenderResource > newSenders;
    std::vector<SenderResource > newSendersBuffer;
    LocatorList_t defcopy = m_att.defaultOutLocatorList;
    for (auto it = defcopy.begin(); it != defcopy.end(); ++it){
        /* Try to build resources with that specific Locator*/
        newSendersBuffer = m_network_Factory.BuildSenderResources((*it));
        uint32_t tries = 100;
        while(newSendersBuffer.empty() && tries != 0)
        {
            //No ReceiverResources have been added, therefore we have to change the Locator
            (*it) = applyLocatorAdaptRule(*it); //Mutate the Locator to find a suitable rule. Overwrite the old one as it is useless now.
            newSendersBuffer = m_network_Factory.BuildSenderResources((*it));
            --tries;
        }
        //Now we DO have resources, and the new locator is already replacing the old one.
        for(auto mit= newSendersBuffer.begin(); mit!= newSendersBuffer.end(); ++mit){
            newSenders.push_back(std::move(*mit));
        }

        //newSenders.insert(newSenders.end(), newSendersBuffer.begin(), newSendersBuffer.end());
        newSendersBuffer.clear();
    }

    m_send_resources_mutex.lock();
    for(auto mit=newSenders.begin(); mit!=newSenders.end();++mit){
        m_senderResource.push_back(std::move(*mit));
    }
    m_send_resources_mutex.unlock();
    m_att.defaultOutLocatorList = defcopy;

    if (!hasLocatorsDefined){
        logInfo(RTPS_PARTICIPANT, m_att.getName() << " Created with NO default Send Locator List, adding Locators: " << m_att.defaultOutLocatorList);
    }

#if HAVE_SECURITY
    // Start security
    m_security_manager.init();
#endif

    //START BUILTIN PROTOCOLS
    mp_builtinProtocols = new BuiltinProtocols();
    if(!mp_builtinProtocols->initBuiltinProtocols(this,m_att.builtin))
    {
        logWarning(RTPS_PARTICIPANT, "The builtin protocols were not corecctly initialized");
    }
    //eClock::my_sleep(300);

    logInfo(RTPS_PARTICIPANT,"RTPSParticipant \"" <<  m_att.getName() << "\" with guidPrefix: " <<m_guid.guidPrefix);
}

const std::vector<RTPSWriter*>& RTPSParticipantImpl::getAllWriters() const
{
    return m_allWriterList;
}

const std::vector<RTPSReader*>& RTPSParticipantImpl::getAllReaders() const
{
    return m_allReaderList;
}

RTPSParticipantImpl::~RTPSParticipantImpl()
{
    // Safely abort threads.
    for (auto& block : m_receiverResourcelist)
    {
        block.resourceAlive = false;
        block.Receiver.Abort();
        block.m_thread->join();
        delete block.m_thread;
    }

    while(m_userReaderList.size()>0)
        RTPSDomain::removeRTPSReader(*m_userReaderList.begin());

    while(m_userWriterList.size()>0)
        RTPSDomain::removeRTPSWriter(*m_userWriterList.begin());

    // Destruct message receivers
    for (auto& block : m_receiverResourcelist)
        delete block.mp_receiver;

    m_receiverResourcelist.clear();
    delete(this->mp_builtinProtocols);
#if HAVE_SECURITY
    m_security_manager.destroy();
#endif
    delete(this->mp_ResourceSemaphore);
    delete(this->mp_userParticipant);
    m_senderResource.clear();

    delete(this->mp_event_thr);

    delete(this->mp_mutex);
}

/*
 *
 * MAIN RTPSParticipant IMPL API
 *
 */


bool RTPSParticipantImpl::createWriter(RTPSWriter** WriterOut,
        WriterAttributes& param,WriterHistory* hist,WriterListener* listen, const EntityId_t& entityId,bool isBuiltin)
{
    std::string type = (param.endpoint.reliabilityKind == RELIABLE) ? "RELIABLE" :"BEST_EFFORT";
    logInfo(RTPS_PARTICIPANT," of type " << type);
    EntityId_t entId;
    if(entityId== c_EntityId_Unknown)
    {
        if(param.endpoint.topicKind == NO_KEY)
            entId.value[3] = 0x03;
        else if(param.endpoint.topicKind == WITH_KEY)
            entId.value[3] = 0x02;
        uint32_t idnum;
        if(param.endpoint.getEntityID()>0)
            idnum = param.endpoint.getEntityID();
        else
        {
            IdCounter++;
            idnum = IdCounter;
        }

        octet* c = (octet*)&idnum;
        entId.value[2] = c[0];
        entId.value[1] = c[1];
        entId.value[0] = c[2];
        if(this->existsEntityId(entId,WRITER))
        {
            logError(RTPS_PARTICIPANT,"A writer with the same entityId already exists in this RTPSParticipant");
            return false;
        }
    }
    else
    {
        entId = entityId;
    }
    if(!param.endpoint.unicastLocatorList.isValid())
    {
        logError(RTPS_PARTICIPANT,"Unicast Locator List for Writer contains invalid Locator");
        return false;
    }
    if(!param.endpoint.multicastLocatorList.isValid())
    {
        logError(RTPS_PARTICIPANT,"Multicast Locator List for Writer contains invalid Locator");
        return false;
    }
    if(!param.endpoint.outLocatorList.isValid())
    {
        logError(RTPS_PARTICIPANT,"Output Locator List for Writer contains invalid Locator");
        return false;
    }
    if (((param.throughputController.bytesPerPeriod != UINT32_MAX && param.throughputController.periodMillisecs != 0) ||
                (m_att.throughputController.bytesPerPeriod != UINT32_MAX && m_att.throughputController.periodMillisecs != 0)) &&
            param.mode != ASYNCHRONOUS_WRITER)
    {
        logError(RTPS_PARTICIPANT, "Writer has to be configured to publish asynchronously, because a flowcontroller was configured");
        return false;
    }

    // Get properties.
    bool submessage_protection = false;
    const std::string* property_value = PropertyPolicyHelper::find_property(param.endpoint.properties, "rtps.endpoint.submessage_protection_kind");

    if(property_value != nullptr && property_value->compare("ENCRYPT") == 0)
        submessage_protection = true;

    bool payload_protection = false;
    property_value = PropertyPolicyHelper::find_property(param.endpoint.properties, "rtps.endpoint.payload_protection_kind");

    if(property_value != nullptr && property_value->compare("ENCRYPT") == 0)
        payload_protection = true;

    // Normalize unicast locators
    if (!param.endpoint.unicastLocatorList.empty())
        m_network_Factory.NormalizeLocators(param.endpoint.unicastLocatorList);

    RTPSWriter* SWriter = nullptr;
    GUID_t guid(m_guid.guidPrefix,entId);
    if(param.endpoint.reliabilityKind == BEST_EFFORT)
        SWriter = (RTPSWriter*)new StatelessWriter(this,guid,param,hist,listen);
    else if(param.endpoint.reliabilityKind == RELIABLE)
        SWriter = (RTPSWriter*)new StatefulWriter(this,guid,param,hist,listen);

    if(SWriter==nullptr)
        return false;

#if HAVE_SECURITY
    if(submessage_protection || payload_protection)
    {
        if(submessage_protection)
            SWriter->is_submessage_protected_ = true;
        if(payload_protection)
            SWriter->is_payload_protected_ = true;

        if(!m_security_manager.register_local_writer(SWriter->getGuid(), param.endpoint.properties.properties()))
        {
            delete(SWriter);
            return false;
        }
    }
#endif

    createSendResources((Endpoint *)SWriter);
    if(param.endpoint.reliabilityKind == RELIABLE)
    {
        if (!createAndAssociateReceiverswithEndpoint((Endpoint *)SWriter))
        {
            delete(SWriter);
            return false;
        }
    }

    // Asynchronous thread runs regardless of mode because of
    // nack response duties.
    AsyncWriterThread::addWriter(*SWriter);

    std::lock_guard<std::recursive_mutex> guard(*mp_mutex);
    m_allWriterList.push_back(SWriter);
    if(!isBuiltin)
        m_userWriterList.push_back(SWriter);
    *WriterOut = SWriter;

    // If the terminal throughput controller has proper user defined values, instantiate it
    if (param.throughputController.bytesPerPeriod != UINT32_MAX && param.throughputController.periodMillisecs != 0)
    {
        std::unique_ptr<FlowController> controller(new ThroughputController(param.throughputController, SWriter));
        SWriter->add_flow_controller(std::move(controller));
    }

    return true;
}


bool RTPSParticipantImpl::createReader(RTPSReader** ReaderOut,
        ReaderAttributes& param,ReaderHistory* hist,ReaderListener* listen, const EntityId_t& entityId,bool isBuiltin, bool enable)
{
    std::string type = (param.endpoint.reliabilityKind == RELIABLE) ? "RELIABLE" :"BEST_EFFORT";
    logInfo(RTPS_PARTICIPANT," of type " << type);
    EntityId_t entId;
    if(entityId== c_EntityId_Unknown)
    {
        if(param.endpoint.topicKind == NO_KEY)
            entId.value[3] = 0x04;
        else if(param.endpoint.topicKind == WITH_KEY)
            entId.value[3] = 0x07;
        uint32_t idnum;
        if(param.endpoint.getEntityID()>0)
            idnum = param.endpoint.getEntityID();
        else
        {
            IdCounter++;
            idnum = IdCounter;
        }

        octet* c = (octet*)&idnum;
        entId.value[2] = c[0];
        entId.value[1] = c[1];
        entId.value[0] = c[2];
        if(this->existsEntityId(entId,WRITER))
        {
            logError(RTPS_PARTICIPANT,"A reader with the same entityId already exists in this RTPSParticipant");
            return false;
        }
    }
    else
    {
        entId = entityId;
    }
    if(!param.endpoint.unicastLocatorList.isValid())
    {
        logError(RTPS_PARTICIPANT,"Unicast Locator List for Reader contains invalid Locator");
        return false;
    }
    if(!param.endpoint.multicastLocatorList.isValid())
    {
        logError(RTPS_PARTICIPANT,"Multicast Locator List for Reader contains invalid Locator");
        return false;
    }
    if(!param.endpoint.outLocatorList.isValid())
    {
        logError(RTPS_PARTICIPANT,"Output Locator List for Reader contains invalid Locator");
        return false;
    }

    // Get properties.
    bool submessage_protection = false;
    const std::string* property_value = PropertyPolicyHelper::find_property(param.endpoint.properties, "rtps.endpoint.submessage_protection_kind");

    if(property_value != nullptr && property_value->compare("ENCRYPT") == 0)
        submessage_protection = true;

    bool payload_protection = false;
    property_value = PropertyPolicyHelper::find_property(param.endpoint.properties, "rtps.endpoint.payload_protection_kind");

    if(property_value != nullptr && property_value->compare("ENCRYPT") == 0)
        payload_protection = true;

    // Normalize unicast locators
    if (!param.endpoint.unicastLocatorList.empty())
        m_network_Factory.NormalizeLocators(param.endpoint.unicastLocatorList);

    RTPSReader* SReader = nullptr;
    GUID_t guid(m_guid.guidPrefix,entId);
    if(param.endpoint.reliabilityKind == BEST_EFFORT)
        SReader = (RTPSReader*)new StatelessReader(this,guid,param,hist,listen);
    else if(param.endpoint.reliabilityKind == RELIABLE)
        SReader = (RTPSReader*)new StatefulReader(this,guid,param,hist,listen);

    if(SReader==nullptr)
        return false;

#if HAVE_SECURITY
    if(submessage_protection || payload_protection)
    {
        if(submessage_protection)
            SReader->is_submessage_protected_ = true;
        if(payload_protection)
            SReader->is_payload_protected_ = true;

        if(!m_security_manager.register_local_reader(SReader->getGuid(), param.endpoint.properties.properties()))
        {
            delete(SReader);
            return false;
        }
    }
#endif

    //SReader->setListener(inlisten);
    //SReader->setQos(param.qos,true);
    if (param.endpoint.reliabilityKind == RELIABLE)
        createSendResources((Endpoint *)SReader);

    if(isBuiltin)
    {
        SReader->setTrustedWriter(TrustedWriter(SReader->getGuid().entityId));
    }

    if(enable)
    {
        if (!createAndAssociateReceiverswithEndpoint((Endpoint *)SReader))
        {
            delete(SReader);
            return false;
        }
    }

    std::lock_guard<std::recursive_mutex> guard(*mp_mutex);
    m_allReaderList.push_back(SReader);
    if(!isBuiltin)
        m_userReaderList.push_back(SReader);
    *ReaderOut = SReader;
    return true;
}

bool RTPSParticipantImpl::enableReader(RTPSReader *reader)
{
    if(!assignEndpointListenResources((Endpoint*)reader))
    {
        return false;
    }

    return true;
}




bool RTPSParticipantImpl::registerWriter(RTPSWriter* Writer,TopicAttributes& topicAtt,WriterQos& wqos)
{
    return this->mp_builtinProtocols->addLocalWriter(Writer,topicAtt,wqos);
}

bool RTPSParticipantImpl::registerReader(RTPSReader* reader,TopicAttributes& topicAtt,ReaderQos& rqos)
{
    return this->mp_builtinProtocols->addLocalReader(reader,topicAtt,rqos);
}

bool RTPSParticipantImpl::updateLocalWriter(RTPSWriter* Writer,WriterQos& wqos)
{
    return this->mp_builtinProtocols->updateLocalWriter(Writer,wqos);
}

bool RTPSParticipantImpl::updateLocalReader(RTPSReader* reader,ReaderQos& rqos)
{
    return this->mp_builtinProtocols->updateLocalReader(reader,rqos);
}

/*
 *
 * AUXILIARY METHODS
 *
 *  */


bool RTPSParticipantImpl::existsEntityId(const EntityId_t& ent,EndpointKind_t kind) const
{
    if(kind == WRITER)
    {
        for(std::vector<RTPSWriter*>::const_iterator it = m_userWriterList.begin();
                it!=m_userWriterList.end();++it)
        {
            if(ent == (*it)->getGuid().entityId)
                return true;
        }
    }
    else
    {
        for(std::vector<RTPSReader*>::const_iterator it = m_userReaderList.begin();
                it!=m_userReaderList.end();++it)
        {
            if(ent == (*it)->getGuid().entityId)
                return true;
        }
    }
    return false;
}


/*
 *
 * RECEIVER RESOURCE METHODS
 *
 */


bool RTPSParticipantImpl::assignEndpointListenResources(Endpoint* endp)
{
    //Tag the endpoint with the ReceiverResources
    bool valid = true;

    /* No need to check for emptiness on the lists, as it was already done on part function
       In case are using the default list of Locators they have already been embedded to the parameters */

    //UNICAST
    assignEndpoint2LocatorList(endp, endp->getAttributes()->unicastLocatorList);
    //MULTICAST
    assignEndpoint2LocatorList(endp, endp->getAttributes()->multicastLocatorList);
    return valid;
}

bool RTPSParticipantImpl::createAndAssociateReceiverswithEndpoint(Endpoint * pend){
    /*	This function...
        - Asks the network factory for new resources
        - Encapsulates the new resources within the ReceiverControlBlock list
        - Associated the endpoint to the new elements in the list
        - Launches the listener thread
        */
    // 1 - Ask the network factory to generate the elements that do still not exist
    std::vector<ReceiverResource> newItems;							//Store the newly created elements
    std::vector<ReceiverResource> newItemsBuffer;					//Store intermediate results
    //Iterate through the list of unicast and multicast locators the endpoint has... unless its empty
    //In that case, just use the standard
    if (pend->getAttributes()->unicastLocatorList.empty() && pend->getAttributes()->multicastLocatorList.empty()){
        //Default unicast
        pend->getAttributes()->unicastLocatorList = m_att.defaultUnicastLocatorList;
    }
    createReceiverResources(pend->getAttributes()->unicastLocatorList, false);
    createReceiverResources(pend->getAttributes()->multicastLocatorList, false);

    // Associate the Endpoint with ReceiverResources inside ReceiverControlBlocks
    assignEndpointListenResources(pend);
    return true;
}

void RTPSParticipantImpl::performListenOperation(ReceiverControlBlock *receiver, Locator_t input_locator)
{
    while(receiver->resourceAlive)
    {
        // Blocking receive.
        auto& msg = receiver->mp_receiver->m_rec_msg;
        CDRMessage::initCDRMsg(&msg);
        if(!receiver->Receiver.Receive(msg.buffer, msg.max_size, msg.length, input_locator))
            continue;

        // Processes the data through the CDR Message interface.
        receiver->mp_receiver->processCDRMsg(getGuid().guidPrefix, &input_locator, &receiver->mp_receiver->m_rec_msg);
    }
}


bool RTPSParticipantImpl::assignEndpoint2LocatorList(Endpoint* endp,LocatorList_t& list)
{
    /* Note:
       The previous version of this function associated (or created) ListenResources and added the endpoint to them.
       It then requested the list of Locators the Listener is listening to and appended to the LocatorList_t from the paremeters.

       This has been removed becuase it is considered redundant. For ReceiveResources that listen on multiple interfaces, only
       one of the supported Locators is needed to make the match, and the case of new ListenResources being created has been removed
       since its the NetworkFactory the one that takes care of Resource creation.
       */
    LocatorList_t finalList;
    for(auto lit = list.begin();lit != list.end();++lit){
        //Iteration of all Locators within the Locator list passed down as argument
        std::lock_guard<std::recursive_mutex> guard(*mp_mutex);
        //Check among ReceiverResources whether the locator is supported or not
        for (auto it = m_receiverResourcelist.begin(); it != m_receiverResourcelist.end(); ++it){
            //Take mutex for the resource since we are going to interact with shared resources
            //std::lock_guard<std::mutex> guard((*it).mtx);
            if ((*it).Receiver.SupportsLocator(*lit)){
                //Supported! Take mutex and update lists - We maintain reader/writer discrimination just in case
                (*it).mp_receiver->associateEndpoint(endp);
                // end association between reader/writer and the receive resources
            }

        }
        //Finished iteratig through all ListenResources for a single Locator (from the parameter list).
        //Since this function is called after checking with NetFactory we do not have to create any more resource.
    }
    return true;
}
bool RTPSParticipantImpl::createSendResources(Endpoint *pend){
    std::vector<SenderResource> newSenders;
    std::vector<SenderResource> SendersBuffer;
    if (pend->m_att.outLocatorList.empty()){
        //Output locator ist is empty, use predetermined ones
        pend->m_att.outLocatorList = m_att.defaultOutLocatorList;		//Tag the Endpoint with the Default list so it can use it to send
        //Already created them on constructor, so we can skip the creation
        return true;
    }
    //Output locators have been specified, create them
    for (auto it = pend->m_att.outLocatorList.begin(); it != pend->m_att.outLocatorList.end(); ++it){
        SendersBuffer = m_network_Factory.BuildSenderResources((*it));
        for(auto mit = SendersBuffer.begin(); mit!= SendersBuffer.end(); ++mit){
            newSenders.push_back(std::move(*mit));
        }
        //newSenders.insert(newSenders.end(), SendersBuffer.begin(), SendersBuffer.end());
        SendersBuffer.clear();
    }

    std::lock_guard<std::mutex> guard(m_send_resources_mutex);
    for(auto mit = newSenders.begin();mit!=newSenders.end();++mit){
        m_senderResource.push_back(std::move(*mit));
    }

    return true;
}

void RTPSParticipantImpl::createReceiverResources(LocatorList_t& Locator_list, bool ApplyMutation)
{
    std::vector<ReceiverResource> newItemsBuffer;

    for(auto it_loc = Locator_list.begin(); it_loc != Locator_list.end(); ++it_loc)
    {
        bool ret  = m_network_Factory.BuildReceiverResources((*it_loc), newItemsBuffer);

        if(!ret && ApplyMutation)
        {
            int tries = 0;
            while(!ret && (tries < MutationTries)){
                tries++;
                (*it_loc) = applyLocatorAdaptRule(*it_loc);
                ret = m_network_Factory.BuildReceiverResources((*it_loc), newItemsBuffer);
            }
        }

        for(auto it_buffer = newItemsBuffer.begin(); it_buffer != newItemsBuffer.end(); ++it_buffer)
        {
            //Push the new items into the ReceiverResource buffer
            m_receiverResourcelist.push_back(ReceiverControlBlock(std::move(*it_buffer)));
            //Create and init the MessageReceiver
            //TODO(Ricardo) listenSocketBufferSize is too much size. Review
            m_receiverResourcelist.back().mp_receiver = new MessageReceiver(this, m_att.listenSocketBufferSize);
            m_receiverResourcelist.back().mp_receiver->init(m_att.listenSocketBufferSize);

            //Init the thread
            m_receiverResourcelist.back().m_thread = new std::thread(&RTPSParticipantImpl::performListenOperation,this, &(m_receiverResourcelist.back()),(*it_loc));
        }
        newItemsBuffer.clear();
    }
}



bool RTPSParticipantImpl::deleteUserEndpoint(Endpoint* p_endpoint)
{
    for(auto it=m_receiverResourcelist.begin();it!=m_receiverResourcelist.end();++it){
        (*it).mp_receiver->removeEndpoint(p_endpoint);
    }
    bool found = false;
    {
        if(p_endpoint->getAttributes()->endpointKind == WRITER)
        {
            std::lock_guard<std::recursive_mutex> guard(*mp_mutex);
            for(auto wit=m_userWriterList.begin();
                    wit!=m_userWriterList.end();++wit)
            {
                if((*wit)->getGuid().entityId == p_endpoint->getGuid().entityId) //Found it
                {
                    m_userWriterList.erase(wit);
                    found = true;
                    break;
                }
            }
            for(auto wit=m_allWriterList.begin();
                    wit!=m_allWriterList.end();++wit)
            {
                if((*wit)->getGuid().entityId == p_endpoint->getGuid().entityId) //Found it
                {
                    m_allWriterList.erase(wit);
                    found = true;
                    break;
                }
            }
        }
        else
        {
            std::lock_guard<std::recursive_mutex> guard(*mp_mutex);
            for(auto rit=m_userReaderList.begin()
                    ;rit!=m_userReaderList.end();++rit)
            {
                if((*rit)->getGuid().entityId == p_endpoint->getGuid().entityId) //Found it
                {
                    m_userReaderList.erase(rit);
                    found = true;
                    break;
                }
            }
            for(auto rit=m_allReaderList.begin()
                    ;rit!=m_allReaderList.end();++rit)
            {
                if((*rit)->getGuid().entityId == p_endpoint->getGuid().entityId) //Found it
                {
                    m_allReaderList.erase(rit);
                    found = true;
                    break;
                }
            }
        }
        if(!found)
            return false;
        //REMOVE FOR BUILTINPROTOCOLS
        if(p_endpoint->getAttributes()->endpointKind == WRITER)
            mp_builtinProtocols->removeLocalWriter((RTPSWriter*)p_endpoint);
        else
            mp_builtinProtocols->removeLocalReader((RTPSReader*)p_endpoint);
        //BUILTINPROTOCOLS
        std::lock_guard<std::recursive_mutex> guardParticipant(*mp_mutex);
    }
    //	std::lock_guard<std::recursive_mutex> guardEndpoint(*p_endpoint->getMutex());
    delete(p_endpoint);
    return true;
}


ResourceEvent& RTPSParticipantImpl::getEventResource()
{
    return *this->mp_event_thr;
}

std::pair<StatefulReader*,StatefulReader*> RTPSParticipantImpl::getEDPReaders(){
    std::pair<StatefulReader*,StatefulReader*> buffer;
    EDPSimple *EDPPointer = dynamic_cast<EDPSimple*>(mp_builtinProtocols->mp_PDP->getEDP());
    if(EDPPointer != nullptr){
        //Means the EDP attached is actually non static and therefore it has Readers
        buffer.first=EDPPointer->mp_SubReader.first;
        buffer.second=EDPPointer->mp_PubReader.first;
    }else{
        buffer.first=nullptr;
        buffer.second=nullptr;
    }
    return buffer;

}

std::vector<std::string> RTPSParticipantImpl::getParticipantNames(){
    std::vector<std::string> participant_names;
    auto pdp = mp_builtinProtocols->mp_PDP;
    for (auto it = pdp->ParticipantProxiesBegin();
        it != pdp->ParticipantProxiesEnd();
        ++it)
    {
      participant_names.emplace_back((*it)->m_participantName);
    }
    return participant_names;
}

void RTPSParticipantImpl::sendSync(CDRMessage_t* msg, Endpoint *pend, const Locator_t& destination_loc)
{
    std::lock_guard<std::mutex> guard(m_send_resources_mutex);
    for (auto it = m_senderResource.begin(); it != m_senderResource.end(); ++it)
    {
        bool sendThroughResource = false;
        for (auto sit = pend->m_att.outLocatorList.begin(); sit != pend->m_att.outLocatorList.end(); ++sit)
        {
            if ((*it).SupportsLocator((*sit)))
            {
                sendThroughResource = true;
                break;
            }
        }

        if (sendThroughResource)
            (*it).Send(msg->buffer, msg->length, destination_loc);
    }
}

void RTPSParticipantImpl::announceRTPSParticipantState()
{
    return mp_builtinProtocols->announceRTPSParticipantState();
}

void RTPSParticipantImpl::stopRTPSParticipantAnnouncement()
{
    return mp_builtinProtocols->stopRTPSParticipantAnnouncement();
}

void RTPSParticipantImpl::resetRTPSParticipantAnnouncement()
{
    return mp_builtinProtocols->resetRTPSParticipantAnnouncement();
}

void RTPSParticipantImpl::loose_next_change()
{
    //NOTE: This is replaced by the test transport
    //this->mp_send_thr->loose_next_change();
}


bool RTPSParticipantImpl::newRemoteEndpointDiscovered(const GUID_t& pguid, int16_t userDefinedId,EndpointKind_t kind)
{
    if(m_att.builtin.use_STATIC_EndpointDiscoveryProtocol == false)
    {
        logWarning(RTPS_PARTICIPANT,"Remote Endpoints can only be activated with static discovery protocol");
        return false;
    }
    return mp_builtinProtocols->mp_PDP->newRemoteEndpointStaticallyDiscovered(pguid,userDefinedId,kind);
}

void RTPSParticipantImpl::ResourceSemaphorePost()
{
    if(mp_ResourceSemaphore != nullptr)
    {
        mp_ResourceSemaphore->post();
    }
}

void RTPSParticipantImpl::ResourceSemaphoreWait()
{
    if (mp_ResourceSemaphore != nullptr)
    {
        mp_ResourceSemaphore->wait();
    }

}

void RTPSParticipantImpl::assertRemoteRTPSParticipantLiveliness(const GuidPrefix_t& guidP)
{
    this->mp_builtinProtocols->mp_PDP->assertRemoteParticipantLiveliness(guidP);
}

uint32_t RTPSParticipantImpl::getMaxMessageSize() const
{
    uint32_t minMaxMessageSize = UINT32_MAX;
    if(m_att.useBuiltinTransports)
    {
        UDPv4TransportDescriptor defaultDescriptor;
        minMaxMessageSize = defaultDescriptor.maxMessageSize;
    }
    for(const auto& it : m_att.userTransports)
    {
        if(minMaxMessageSize > (*it).maxMessageSize)
            minMaxMessageSize = (*it).maxMessageSize;
    }

    return minMaxMessageSize;
}

uint32_t RTPSParticipantImpl::getMaxDataSize()
{
    return calculateMaxDataSize(getMaxMessageSize());
}

uint32_t RTPSParticipantImpl::calculateMaxDataSize(uint32_t length)
{
    uint32_t maxDataSize = length;

#if HAVE_SECURITY
    // If there is rtps messsage protection, reduce max size for messages,
    // because extra data is added on encryption.
    if(is_rtps_protected_)
    {
        maxDataSize -= m_security_manager.calculate_extra_size_for_rtps_message();
    }
#endif

    // RTPS header
    maxDataSize -= RTPSMESSAGE_HEADER_SIZE;

    return maxDataSize;
}

bool RTPSParticipantImpl::networkFactoryHasRegisteredTransports() const
{
    return m_network_Factory.numberOfRegisteredTransports() > 0;
}

PDPSimple* RTPSParticipantImpl::pdpsimple()
{
    return mp_builtinProtocols->mp_PDP;
}

} /* namespace rtps */
} /* namespace fastrtps */
} /* namespace eprosima */<|MERGE_RESOLUTION|>--- conflicted
+++ resolved
@@ -97,19 +97,18 @@
 #endif
     mp_participantListener(plisten),
     mp_userParticipant(par),
-<<<<<<< HEAD
-    mp_mutex(new boost::recursive_mutex()),
-    is_rtps_protected_(false)
-=======
     mp_mutex(new std::recursive_mutex())
-
->>>>>>> 84cfb2f6
-{
+#if HAVE_SECURITY
+    , is_rtps_protected_(false)
+#endif
+{
+#if HAVE_SECURITY
     // Read participant properties.
     const std::string* property_value = PropertyPolicyHelper::find_property(PParam.properties,
             "rtps.participant.rtps_protection_kind");
     if(property_value != nullptr && property_value->compare("ENCRYPT") == 0)
         is_rtps_protected_ = true;
+#endif
 
     // Builtin transport by default
     if (PParam.useBuiltinTransports)
