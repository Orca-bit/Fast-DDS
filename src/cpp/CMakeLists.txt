--- conflicted
+++ resolved
@@ -100,16 +100,28 @@
     rtps/builtin/data/WriterProxyData.cpp
     rtps/builtin/data/ReaderProxyData.cpp
     rtps/flowcontrol/ThroughputController.cpp
-<<<<<<< HEAD
+    rtps/flowcontrol/ThroughputControllerDescriptor.cpp
     rtps/flowcontrol/FlowController.cpp
     rtps/exceptions/Exception.cpp
     rtps/attributes/PropertyPolicy.cpp
     rtps/common/Token.cpp
-    fastrtps.rc
+    ${PROJECT_SOURCE_DIR}/thirdparty/tinyxml2/tinyxml2.cpp
     )
 
+if(WIN32)
+    list(APPEND ${PROJECT_NAME}_source_files
+        ${PROJECT_SOURCE_DIR}/src/cpp/fastrtps.rc
+        )
+endif()
+
+if(ANDROID)
+    list(APPEND ${PROJECT_NAME}_source_files
+        ${PROJECT_SOURCE_DIR}/thirdparty/android-ifaddrs/ifaddrs.c
+        )
+endif()
+
 if(SECURITY)
-    set_sources(
+    list(APPEND ${PROJECT_NAME}_source_files
         rtps/security/exceptions/SecurityException.cpp
         rtps/security/common/SharedSecretHandle.cpp
         rtps/security/SecurityManager.cpp
@@ -135,27 +147,8 @@
     set(HAVE_SECURITY 0)
 endif()
 
-=======
-    rtps/flowcontrol/ThroughputControllerDescriptor.cpp
-    rtps/flowcontrol/FlowController.cpp
-    ${PROJECT_SOURCE_DIR}/thirdparty/tinyxml2/tinyxml2.cpp
-    )
-
-if(WIN32)
-    list(APPEND ${PROJECT_NAME}_source_files
-        ${PROJECT_SOURCE_DIR}/src/cpp/fastrtps.rc
-        )
-endif()
-
-if(ANDROID)
-    list(APPEND ${PROJECT_NAME}_source_files
-        ${PROJECT_SOURCE_DIR}/thirdparty/android-ifaddrs/ifaddrs.c
-        )
-endif()
-
 set_sources(${${PROJECT_NAME}_source_files})
 
->>>>>>> 84cfb2f6
 # Set version
 set(${PROJECT_NAME_UPPER}_VERSION_MAJOR ${PROJECT_MAJOR_VERSION})
 set(${PROJECT_NAME_UPPER}_VERSION_MINOR ${PROJECT_MINOR_VERSION})
@@ -178,8 +171,6 @@
 # If INTERNAL_DEBUG = ON, define symbol for extensive debug messages
 if(INTERNAL_DEBUG)
     add_definitions(-D__INTERNALDEBUG)
-<<<<<<< HEAD
-=======
 endif()
 
 set(${PROJECT_NAME}_include_dirs
@@ -191,7 +182,6 @@
     list(APPEND ${PROJECT_NAME}_include_dirs ${PROJECT_SOURCE_DIR}/thirdparty/android-ifaddrs)
 else()
     find_package(Threads REQUIRED)
->>>>>>> 84cfb2f6
 endif()
 
 include_directories(${${PROJECT_NAME}_include_dirs})
@@ -243,12 +233,8 @@
 
         # Link library to external win32 libraries.
         target_link_libraries(${PROJECT_NAME} ${PRIVACY}
-<<<<<<< HEAD
-            ${Boost_LIBRARIES} iphlpapi Shlwapi
+            ${CMAKE_THREAD_LIBS_INIT} iphlpapi Shlwapi kernel32 user32.dll
             ${EXTRA_LIBRARIES}
-=======
-            ${CMAKE_THREAD_LIBS_INIT} iphlpapi Shlwapi kernel32 user32.dll
->>>>>>> 84cfb2f6
             )
     endif()
 else()
@@ -267,12 +253,8 @@
 
     # Link library to external libraries.
     target_link_libraries(${PROJECT_NAME}
-<<<<<<< HEAD
-        ${Boost_LIBRARIES}
+        ${CMAKE_THREAD_LIBS_INIT}
         ${EXTRA_LIBRARIES}
-=======
-        ${CMAKE_THREAD_LIBS_INIT}
->>>>>>> 84cfb2f6
         )
 endif()
 
