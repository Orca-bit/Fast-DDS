--- conflicted
+++ resolved
@@ -963,34 +963,12 @@
 	reader.expected_data(data);
 	reader.startReception();
 
-<<<<<<< HEAD
-	unsigned int tries = 0;
-	for(; tries < 6 && !data.empty(); ++tries)
-	{
-        	// Store previous data vector size.
-        	size_t previous_size = data.size();
-        	// Send data
-        	writer.send(data);
-        	// In this test all data should be sent.
-        	ASSERT_TRUE(data.empty());
-        	std::this_thread::sleep_for(std::chrono::seconds(2));
-        	reader.startReception();
-        	// Block reader until reception finished or timeout.
-        	data = reader.block(std::chrono::seconds(1));
-        	reader.stopReception();
-        	// Should be received only two samples.
-        	ASSERT_EQ(previous_size - data.size(), 2);
-    	}
-    	// To send 10 samples needs at least five tries.
-    	ASSERT_GE(tries, 5u);
-=======
-        writer.send(data);
-        ASSERT_TRUE(data.empty());
-        data = reader.block(std::chrono::seconds(30));
->>>>>>> 1006ae29
-
-    	print_non_received_messages(data, default_helloworld_print);
-    	ASSERT_EQ(data.size(), 0);
+    writer.send(data);
+    ASSERT_TRUE(data.empty());
+    data = reader.block(std::chrono::seconds(10));
+
+    print_non_received_messages(data, default_helloworld_print);
+    ASSERT_EQ(data.size(), 0);
 }
 // Test created to check bug #1555 (Github #31)
 TEST(BlackBox, PubSubAsReliableKeepLastReaderSmallDepth)
